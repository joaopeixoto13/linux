// SPDX-License-Identifier: GPL-2.0
#include "util/debug.h"
#include "util/expr.h"
#include "util/smt.h"
#include "tests.h"
#include <stdlib.h>
#include <string.h>
#include <linux/zalloc.h>

static int test_ids_union(void)
{
	struct hashmap *ids1, *ids2;

	/* Empty union. */
	ids1 = ids__new();
	TEST_ASSERT_VAL("ids__new", ids1);
	ids2 = ids__new();
	TEST_ASSERT_VAL("ids__new", ids2);

	ids1 = ids__union(ids1, ids2);
	TEST_ASSERT_EQUAL("union", (int)hashmap__size(ids1), 0);

	/* Union {foo, bar} against {}. */
	ids2 = ids__new();
	TEST_ASSERT_VAL("ids__new", ids2);

	TEST_ASSERT_EQUAL("ids__insert", ids__insert(ids1, strdup("foo")), 0);
	TEST_ASSERT_EQUAL("ids__insert", ids__insert(ids1, strdup("bar")), 0);

	ids1 = ids__union(ids1, ids2);
	TEST_ASSERT_EQUAL("union", (int)hashmap__size(ids1), 2);

	/* Union {foo, bar} against {foo}. */
	ids2 = ids__new();
	TEST_ASSERT_VAL("ids__new", ids2);
	TEST_ASSERT_EQUAL("ids__insert", ids__insert(ids2, strdup("foo")), 0);

	ids1 = ids__union(ids1, ids2);
	TEST_ASSERT_EQUAL("union", (int)hashmap__size(ids1), 2);

	/* Union {foo, bar} against {bar,baz}. */
	ids2 = ids__new();
	TEST_ASSERT_VAL("ids__new", ids2);
	TEST_ASSERT_EQUAL("ids__insert", ids__insert(ids2, strdup("bar")), 0);
	TEST_ASSERT_EQUAL("ids__insert", ids__insert(ids2, strdup("baz")), 0);

	ids1 = ids__union(ids1, ids2);
	TEST_ASSERT_EQUAL("union", (int)hashmap__size(ids1), 3);

	ids__free(ids1);

	return 0;
}

static int test(struct expr_parse_ctx *ctx, const char *e, double val2)
{
	double val;

	if (expr__parse(&val, ctx, e))
		TEST_ASSERT_VAL("parse test failed", 0);
	TEST_ASSERT_VAL("unexpected value", val == val2);
	return 0;
}

static int test__expr(struct test_suite *t __maybe_unused, int subtest __maybe_unused)
{
	struct expr_id_data *val_ptr;
	const char *p;
	double val, num_cpus, num_cores, num_dies, num_packages;
	int ret;
	struct expr_parse_ctx *ctx;

	TEST_ASSERT_EQUAL("ids_union", test_ids_union(), 0);

	ctx = expr__ctx_new();
	TEST_ASSERT_VAL("expr__ctx_new", ctx);
	expr__add_id_val(ctx, strdup("FOO"), 1);
	expr__add_id_val(ctx, strdup("BAR"), 2);

	ret = test(ctx, "1+1", 2);
	ret |= test(ctx, "FOO+BAR", 3);
	ret |= test(ctx, "(BAR/2)%2", 1);
	ret |= test(ctx, "1 - -4",  5);
	ret |= test(ctx, "(FOO-1)*2 + (BAR/2)%2 - -4",  5);
	ret |= test(ctx, "1-1 | 1", 1);
	ret |= test(ctx, "1-1 & 1", 0);
	ret |= test(ctx, "min(1,2) + 1", 2);
	ret |= test(ctx, "max(1,2) + 1", 3);
	ret |= test(ctx, "1+1 if 3*4 else 0", 2);
	ret |= test(ctx, "1.1 + 2.1", 3.2);
	ret |= test(ctx, ".1 + 2.", 2.1);
	ret |= test(ctx, "d_ratio(1, 2)", 0.5);
	ret |= test(ctx, "d_ratio(2.5, 0)", 0);
	ret |= test(ctx, "1.1 < 2.2", 1);
	ret |= test(ctx, "2.2 > 1.1", 1);
	ret |= test(ctx, "1.1 < 1.1", 0);
	ret |= test(ctx, "2.2 > 2.2", 0);
	ret |= test(ctx, "2.2 < 1.1", 0);
	ret |= test(ctx, "1.1 > 2.2", 0);

	if (ret) {
		expr__ctx_free(ctx);
		return ret;
	}

	p = "FOO/0";
	ret = expr__parse(&val, ctx, p);
	TEST_ASSERT_VAL("division by zero", ret == -1);

	p = "BAR/";
	ret = expr__parse(&val, ctx, p);
	TEST_ASSERT_VAL("missing operand", ret == -1);

	expr__ctx_clear(ctx);
	TEST_ASSERT_VAL("find ids",
			expr__find_ids("FOO + BAR + BAZ + BOZO", "FOO",
					ctx) == 0);
	TEST_ASSERT_VAL("find ids", hashmap__size(ctx->ids) == 3);
	TEST_ASSERT_VAL("find ids", hashmap__find(ctx->ids, "BAR",
						    (void **)&val_ptr));
	TEST_ASSERT_VAL("find ids", hashmap__find(ctx->ids, "BAZ",
<<<<<<< HEAD
						    (void **)&val_ptr));
	TEST_ASSERT_VAL("find ids", hashmap__find(ctx->ids, "BOZO",
						    (void **)&val_ptr));
=======
						    (void **)&val_ptr));
	TEST_ASSERT_VAL("find ids", hashmap__find(ctx->ids, "BOZO",
						    (void **)&val_ptr));
>>>>>>> 8590222e

	expr__ctx_clear(ctx);
	ctx->runtime = 3;
	TEST_ASSERT_VAL("find ids",
			expr__find_ids("EVENT1\\,param\\=?@ + EVENT2\\,param\\=?@",
					NULL, ctx) == 0);
	TEST_ASSERT_VAL("find ids", hashmap__size(ctx->ids) == 2);
	TEST_ASSERT_VAL("find ids", hashmap__find(ctx->ids, "EVENT1,param=3@",
						    (void **)&val_ptr));
	TEST_ASSERT_VAL("find ids", hashmap__find(ctx->ids, "EVENT2,param=3@",
						    (void **)&val_ptr));

	expr__ctx_clear(ctx);
	TEST_ASSERT_VAL("find ids",
			expr__find_ids("dash\\-event1 - dash\\-event2",
				       NULL, ctx) == 0);
	TEST_ASSERT_VAL("find ids", hashmap__size(ctx->ids) == 2);
	TEST_ASSERT_VAL("find ids", hashmap__find(ctx->ids, "dash-event1",
						    (void **)&val_ptr));
	TEST_ASSERT_VAL("find ids", hashmap__find(ctx->ids, "dash-event2",
						    (void **)&val_ptr));

	/* Only EVENT1 or EVENT2 need be measured depending on the value of smt_on. */
	expr__ctx_clear(ctx);
	TEST_ASSERT_VAL("find ids",
			expr__find_ids("EVENT1 if #smt_on else EVENT2",
				NULL, ctx) == 0);
	TEST_ASSERT_VAL("find ids", hashmap__size(ctx->ids) == 1);
	TEST_ASSERT_VAL("find ids", hashmap__find(ctx->ids,
						  smt_on() ? "EVENT1" : "EVENT2",
						  (void **)&val_ptr));

	/* The expression is a constant 1.0 without needing to evaluate EVENT1. */
	expr__ctx_clear(ctx);
	TEST_ASSERT_VAL("find ids",
			expr__find_ids("1.0 if EVENT1 > 100.0 else 1.0",
			NULL, ctx) == 0);
	TEST_ASSERT_VAL("find ids", hashmap__size(ctx->ids) == 0);

	/* Test toplogy constants appear well ordered. */
	expr__ctx_clear(ctx);
	TEST_ASSERT_VAL("#num_cpus", expr__parse(&num_cpus, ctx, "#num_cpus") == 0);
	TEST_ASSERT_VAL("#num_cores", expr__parse(&num_cores, ctx, "#num_cores") == 0);
	TEST_ASSERT_VAL("#num_cpus >= #num_cores", num_cpus >= num_cores);
	TEST_ASSERT_VAL("#num_dies", expr__parse(&num_dies, ctx, "#num_dies") == 0);
	TEST_ASSERT_VAL("#num_cores >= #num_dies", num_cores >= num_dies);
	TEST_ASSERT_VAL("#num_packages", expr__parse(&num_packages, ctx, "#num_packages") == 0);
<<<<<<< HEAD
	TEST_ASSERT_VAL("#num_dies >= #num_packages", num_dies >= num_packages);
=======

	if (num_dies) // Some platforms do not have CPU die support, for example s390
		TEST_ASSERT_VAL("#num_dies >= #num_packages", num_dies >= num_packages);
>>>>>>> 8590222e

	/*
	 * Source count returns the number of events aggregating in a leader
	 * event including the leader. Check parsing yields an id.
	 */
	expr__ctx_clear(ctx);
	TEST_ASSERT_VAL("source count",
			expr__find_ids("source_count(EVENT1)",
			NULL, ctx) == 0);
	TEST_ASSERT_VAL("source count", hashmap__size(ctx->ids) == 1);
	TEST_ASSERT_VAL("source count", hashmap__find(ctx->ids, "EVENT1",
							(void **)&val_ptr));

	expr__ctx_free(ctx);

	return 0;
}

DEFINE_SUITE("Simple expression parser", expr);<|MERGE_RESOLUTION|>--- conflicted
+++ resolved
@@ -119,15 +119,9 @@
 	TEST_ASSERT_VAL("find ids", hashmap__find(ctx->ids, "BAR",
 						    (void **)&val_ptr));
 	TEST_ASSERT_VAL("find ids", hashmap__find(ctx->ids, "BAZ",
-<<<<<<< HEAD
 						    (void **)&val_ptr));
 	TEST_ASSERT_VAL("find ids", hashmap__find(ctx->ids, "BOZO",
 						    (void **)&val_ptr));
-=======
-						    (void **)&val_ptr));
-	TEST_ASSERT_VAL("find ids", hashmap__find(ctx->ids, "BOZO",
-						    (void **)&val_ptr));
->>>>>>> 8590222e
 
 	expr__ctx_clear(ctx);
 	ctx->runtime = 3;
@@ -175,13 +169,9 @@
 	TEST_ASSERT_VAL("#num_dies", expr__parse(&num_dies, ctx, "#num_dies") == 0);
 	TEST_ASSERT_VAL("#num_cores >= #num_dies", num_cores >= num_dies);
 	TEST_ASSERT_VAL("#num_packages", expr__parse(&num_packages, ctx, "#num_packages") == 0);
-<<<<<<< HEAD
-	TEST_ASSERT_VAL("#num_dies >= #num_packages", num_dies >= num_packages);
-=======
 
 	if (num_dies) // Some platforms do not have CPU die support, for example s390
 		TEST_ASSERT_VAL("#num_dies >= #num_packages", num_dies >= num_packages);
->>>>>>> 8590222e
 
 	/*
 	 * Source count returns the number of events aggregating in a leader
