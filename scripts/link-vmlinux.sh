#!/bin/sh
# SPDX-License-Identifier: GPL-2.0
#
# link vmlinux
#
# vmlinux is linked from the objects selected by $(KBUILD_VMLINUX_OBJS) and
# $(KBUILD_VMLINUX_LIBS). Most are built-in.a files from top-level directories
# in the kernel tree, others are specified in arch/$(ARCH)/Makefile.
# $(KBUILD_VMLINUX_LIBS) are archives which are linked conditionally
# (not within --whole-archive), and do not require symbol indexes added.
#
# vmlinux
#   ^
#   |
#   +--< $(KBUILD_VMLINUX_OBJS)
#   |    +--< init/built-in.a drivers/built-in.a mm/built-in.a + more
#   |
#   +--< $(KBUILD_VMLINUX_LIBS)
#   |    +--< lib/lib.a + more
#   |
#   +-< ${kallsymso} (see description in KALLSYMS section)
#
# vmlinux version (uname -v) cannot be updated during normal
# descending-into-subdirs phase since we do not yet know if we need to
# update vmlinux.
# Therefore this step is delayed until just before final link of vmlinux.
#
# System.map is generated to document addresses of all kernel symbols

# Error out on error
set -e

LD="$1"
KBUILD_LDFLAGS="$2"
LDFLAGS_vmlinux="$3"

is_enabled() {
	grep -q "^$1=y" include/config/auto.conf
}

# Nice output in kbuild format
# Will be supressed by "make -s"
info()
{
	printf "  %-7s %s\n" "${1}" "${2}"
}

# Generate a linker script to ensure correct ordering of initcalls.
gen_initcalls()
{
	info GEN .tmp_initcalls.lds

	${PYTHON} ${srctree}/scripts/jobserver-exec		\
	${PERL} ${srctree}/scripts/generate_initcall_order.pl	\
		${KBUILD_VMLINUX_OBJS} ${KBUILD_VMLINUX_LIBS}	\
		> .tmp_initcalls.lds
}

# If CONFIG_LTO_CLANG is selected, collect generated symbol versions into
# .tmp_symversions.lds
gen_symversions()
{
	info GEN .tmp_symversions.lds
	rm -f .tmp_symversions.lds

	for o in ${KBUILD_VMLINUX_OBJS} ${KBUILD_VMLINUX_LIBS}; do
		if [ -f ${o}.symversions ]; then
			cat ${o}.symversions >> .tmp_symversions.lds
		fi
	done
}

# Link of vmlinux.o used for section mismatch analysis
# ${1} output file
modpost_link()
{
	local objects
	local lds=""

	objects="--whole-archive				\
		${KBUILD_VMLINUX_OBJS}				\
		--no-whole-archive				\
		--start-group					\
		${KBUILD_VMLINUX_LIBS}				\
		--end-group"

	if is_enabled CONFIG_LTO_CLANG; then
		gen_initcalls
		lds="-T .tmp_initcalls.lds"

		if is_enabled CONFIG_MODVERSIONS; then
			gen_symversions
			lds="${lds} -T .tmp_symversions.lds"
		fi

		# This might take a while, so indicate that we're doing
		# an LTO link
		info LTO ${1}
	else
		info LD ${1}
	fi

	${LD} ${KBUILD_LDFLAGS} -r -o ${1} ${lds} ${objects}
}

objtool_link()
{
	local objtoolcmd;
	local objtoolopt;

	if is_enabled CONFIG_LTO_CLANG && is_enabled CONFIG_STACK_VALIDATION; then
		# Don't perform vmlinux validation unless explicitly requested,
		# but run objtool on vmlinux.o now that we have an object file.
		if is_enabled CONFIG_UNWINDER_ORC; then
			objtoolcmd="orc generate"
		fi

		objtoolopt="${objtoolopt} --duplicate"

		if is_enabled CONFIG_FTRACE_MCOUNT_USE_OBJTOOL; then
			objtoolopt="${objtoolopt} --mcount"
		fi
	fi

	if is_enabled CONFIG_VMLINUX_VALIDATION; then
		objtoolopt="${objtoolopt} --noinstr"
	fi

	if [ -n "${objtoolopt}" ]; then
		if [ -z "${objtoolcmd}" ]; then
			objtoolcmd="check"
		fi
		objtoolopt="${objtoolopt} --vmlinux"
		if ! is_enabled CONFIG_FRAME_POINTER; then
			objtoolopt="${objtoolopt} --no-fp"
		fi
		if is_enabled CONFIG_GCOV_KERNEL || is_enabled CONFIG_LTO_CLANG; then
			objtoolopt="${objtoolopt} --no-unreachable"
		fi
		if is_enabled CONFIG_RETPOLINE; then
			objtoolopt="${objtoolopt} --retpoline"
		fi
		if is_enabled CONFIG_X86_SMAP; then
			objtoolopt="${objtoolopt} --uaccess"
		fi
		if [ -n "${CONFIG_SLS}" ]; then
			objtoolopt="${objtoolopt} --sls"
		fi
		info OBJTOOL ${1}
		tools/objtool/objtool ${objtoolcmd} ${objtoolopt} ${1}
	fi
}

# Link of vmlinux
# ${1} - output file
# ${2}, ${3}, ... - optional extra .o files
vmlinux_link()
{
	local output=${1}
	local objs
	local libs
	local ld
	local ldflags
	local ldlibs

	info LD ${output}

	# skip output file argument
	shift

	if is_enabled CONFIG_LTO_CLANG; then
		# Use vmlinux.o instead of performing the slow LTO link again.
		objs=vmlinux.o
		libs=
	else
		objs="${KBUILD_VMLINUX_OBJS}"
		libs="${KBUILD_VMLINUX_LIBS}"
	fi

	if [ "${SRCARCH}" = "um" ]; then
		wl=-Wl,
		ld="${CC}"
		ldflags="${CFLAGS_vmlinux}"
		ldlibs="-lutil -lrt -lpthread"
	else
		wl=
		ld="${LD}"
		ldflags="${KBUILD_LDFLAGS} ${LDFLAGS_vmlinux}"
		ldlibs=
	fi

	ldflags="${ldflags} ${wl}--script=${objtree}/${KBUILD_LDS}"

	# The kallsyms linking does not need debug symbols included.
	if [ "$output" != "${output#.tmp_vmlinux.kallsyms}" ] ; then
		ldflags="${ldflags} ${wl}--strip-debug"
	fi

	if is_enabled CONFIG_VMLINUX_MAP; then
		ldflags="${ldflags} ${wl}-Map=${output}.map"
	fi

	${ld} ${ldflags} -o ${output}					\
		${wl}--whole-archive ${objs} ${wl}--no-whole-archive	\
		${wl}--start-group ${libs} ${wl}--end-group		\
		$@ ${ldlibs}
}

# generate .BTF typeinfo from DWARF debuginfo
# ${1} - vmlinux image
# ${2} - file to dump raw BTF data into
gen_btf()
{
	local pahole_ver

	if ! [ -x "$(command -v ${PAHOLE})" ]; then
		echo >&2 "BTF: ${1}: pahole (${PAHOLE}) is not available"
		return 1
	fi

	pahole_ver=$(${PAHOLE} --version | sed -E 's/v([0-9]+)\.([0-9]+)/\1\2/')
	if [ "${pahole_ver}" -lt "116" ]; then
		echo >&2 "BTF: ${1}: pahole version $(${PAHOLE} --version) is too old, need at least v1.16"
		return 1
	fi

	vmlinux_link ${1}

	info "BTF" ${2}
	LLVM_OBJCOPY="${OBJCOPY}" ${PAHOLE} -J ${PAHOLE_FLAGS} ${1}

	# Create ${2} which contains just .BTF section but no symbols. Add
	# SHF_ALLOC because .BTF will be part of the vmlinux image. --strip-all
	# deletes all symbols including __start_BTF and __stop_BTF, which will
	# be redefined in the linker script. Add 2>/dev/null to suppress GNU
	# objcopy warnings: "empty loadable segment detected at ..."
	${OBJCOPY} --only-section=.BTF --set-section-flags .BTF=alloc,readonly \
		--strip-all ${1} ${2} 2>/dev/null
	# Change e_type to ET_REL so that it can be used to link final vmlinux.
	# Unlike GNU ld, lld does not allow an ET_EXEC input.
	printf '\1' | dd of=${2} conv=notrunc bs=1 seek=16 status=none
}

# Create ${2} .S file with all symbols from the ${1} object file
kallsyms()
{
	local kallsymopt;

	if is_enabled CONFIG_KALLSYMS_ALL; then
		kallsymopt="${kallsymopt} --all-symbols"
	fi

	if is_enabled CONFIG_KALLSYMS_ABSOLUTE_PERCPU; then
		kallsymopt="${kallsymopt} --absolute-percpu"
	fi

	if is_enabled CONFIG_KALLSYMS_BASE_RELATIVE; then
		kallsymopt="${kallsymopt} --base-relative"
	fi

	info KSYMS ${2}
	${NM} -n ${1} | scripts/kallsyms ${kallsymopt} > ${2}
}

# Perform one step in kallsyms generation, including temporary linking of
# vmlinux.
kallsyms_step()
{
	kallsymso_prev=${kallsymso}
	kallsyms_vmlinux=.tmp_vmlinux.kallsyms${1}
	kallsymso=${kallsyms_vmlinux}.o
	kallsyms_S=${kallsyms_vmlinux}.S

	vmlinux_link ${kallsyms_vmlinux} "${kallsymso_prev}" ${btf_vmlinux_bin_o}
	kallsyms ${kallsyms_vmlinux} ${kallsyms_S}

	info AS ${kallsyms_S}
	${CC} ${NOSTDINC_FLAGS} ${LINUXINCLUDE} ${KBUILD_CPPFLAGS} \
	      ${KBUILD_AFLAGS} ${KBUILD_AFLAGS_KERNEL} \
	      -c -o ${kallsymso} ${kallsyms_S}
}

# Create map file with all symbols from ${1}
# See mksymap for additional details
mksysmap()
{
	${CONFIG_SHELL} "${srctree}/scripts/mksysmap" ${1} ${2}
}

sorttable()
{
	${objtree}/scripts/sorttable ${1}
}

# Delete output files in case of error
cleanup()
{
	rm -f .btf.*
	rm -f .tmp_System.map
	rm -f .tmp_initcalls.lds
	rm -f .tmp_symversions.lds
	rm -f .tmp_vmlinux*
	rm -f System.map
	rm -f vmlinux
	rm -f vmlinux.map
	rm -f vmlinux.o
	rm -f .vmlinux.d
}

# Use "make V=1" to debug this script
case "${KBUILD_VERBOSE}" in
*1*)
	set -x
	;;
esac

if [ "$1" = "clean" ]; then
	cleanup
	exit 0
fi

# Update version
info GEN .version
if [ -r .version ]; then
	VERSION=$(expr 0$(cat .version) + 1)
	echo $VERSION > .version
else
	rm -f .version
	echo 1 > .version
fi;

# final build of init/
${MAKE} -f "${srctree}/scripts/Makefile.build" obj=init need-builtin=1

#link vmlinux.o
modpost_link vmlinux.o
objtool_link vmlinux.o

# modpost vmlinux.o to check for section mismatches
${MAKE} -f "${srctree}/scripts/Makefile.modpost" MODPOST_VMLINUX=1

info MODINFO modules.builtin.modinfo
${OBJCOPY} -j .modinfo -O binary vmlinux.o modules.builtin.modinfo
info GEN modules.builtin
# The second line aids cases where multiple modules share the same object.
tr '\0' '\n' < modules.builtin.modinfo | sed -n 's/^[[:alnum:]:_]*\.file=//p' |
	tr ' ' '\n' | uniq | sed -e 's:^:kernel/:' -e 's/$/.ko/' > modules.builtin

btf_vmlinux_bin_o=""
if is_enabled CONFIG_DEBUG_INFO_BTF; then
	btf_vmlinux_bin_o=.btf.vmlinux.bin.o
	if ! gen_btf .tmp_vmlinux.btf $btf_vmlinux_bin_o ; then
		echo >&2 "Failed to generate BTF for vmlinux"
		echo >&2 "Try to disable CONFIG_DEBUG_INFO_BTF"
		exit 1
	fi
fi

kallsymso=""
kallsymso_prev=""
kallsyms_vmlinux=""
if is_enabled CONFIG_KALLSYMS; then

	# kallsyms support
	# Generate section listing all symbols and add it into vmlinux
	# It's a three step process:
	# 1)  Link .tmp_vmlinux.kallsyms1 so it has all symbols and sections,
	#     but __kallsyms is empty.
	#     Running kallsyms on that gives us .tmp_kallsyms1.o with
	#     the right size
	# 2)  Link .tmp_vmlinux.kallsyms2 so it now has a __kallsyms section of
	#     the right size, but due to the added section, some
	#     addresses have shifted.
	#     From here, we generate a correct .tmp_vmlinux.kallsyms2.o
	# 3)  That link may have expanded the kernel image enough that
	#     more linker branch stubs / trampolines had to be added, which
	#     introduces new names, which further expands kallsyms. Do another
	#     pass if that is the case. In theory it's possible this results
	#     in even more stubs, but unlikely.
	#     KALLSYMS_EXTRA_PASS=1 may also used to debug or work around
	#     other bugs.
	# 4)  The correct ${kallsymso} is linked into the final vmlinux.
	#
	# a)  Verify that the System.map from vmlinux matches the map from
	#     ${kallsymso}.

	kallsyms_step 1
	kallsyms_step 2

	# step 3
	size1=$(${CONFIG_SHELL} "${srctree}/scripts/file-size.sh" ${kallsymso_prev})
	size2=$(${CONFIG_SHELL} "${srctree}/scripts/file-size.sh" ${kallsymso})

	if [ $size1 -ne $size2 ] || [ -n "${KALLSYMS_EXTRA_PASS}" ]; then
		kallsyms_step 3
	fi
fi

vmlinux_link vmlinux "${kallsymso}" ${btf_vmlinux_bin_o}

# fill in BTF IDs
if is_enabled CONFIG_DEBUG_INFO_BTF && is_enabled CONFIG_BPF; then
	info BTFIDS vmlinux
	${RESOLVE_BTFIDS} vmlinux
fi

<<<<<<< HEAD
info SYSMAP System.map
mksysmap vmlinux System.map

if [ -n "${CONFIG_BUILDTIME_TABLE_SORT}" ]; then
=======
if is_enabled CONFIG_BUILDTIME_TABLE_SORT; then
>>>>>>> c4d7f40b
	info SORTTAB vmlinux
	if ! sorttable vmlinux; then
		echo >&2 Failed to sort kernel tables
		exit 1
	fi
fi

# step a (see comment above)
if is_enabled CONFIG_KALLSYMS; then
	mksysmap ${kallsyms_vmlinux} .tmp_System.map

	if ! cmp -s System.map .tmp_System.map; then
		echo >&2 Inconsistent kallsyms data
		echo >&2 Try "make KALLSYMS_EXTRA_PASS=1" as a workaround
		exit 1
	fi
fi

# For fixdep
echo "vmlinux: $0" > .vmlinux.d<|MERGE_RESOLUTION|>--- conflicted
+++ resolved
@@ -143,7 +143,7 @@
 		if is_enabled CONFIG_X86_SMAP; then
 			objtoolopt="${objtoolopt} --uaccess"
 		fi
-		if [ -n "${CONFIG_SLS}" ]; then
+		if is_enabled CONFIG_SLS; then
 			objtoolopt="${objtoolopt} --sls"
 		fi
 		info OBJTOOL ${1}
@@ -404,14 +404,10 @@
 	${RESOLVE_BTFIDS} vmlinux
 fi
 
-<<<<<<< HEAD
 info SYSMAP System.map
 mksysmap vmlinux System.map
 
-if [ -n "${CONFIG_BUILDTIME_TABLE_SORT}" ]; then
-=======
 if is_enabled CONFIG_BUILDTIME_TABLE_SORT; then
->>>>>>> c4d7f40b
 	info SORTTAB vmlinux
 	if ! sorttable vmlinux; then
 		echo >&2 Failed to sort kernel tables
