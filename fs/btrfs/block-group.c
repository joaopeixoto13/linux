--- conflicted
+++ resolved
@@ -1555,12 +1555,9 @@
 	if (!test_bit(BTRFS_FS_OPEN, &fs_info->flags))
 		return;
 
-<<<<<<< HEAD
-=======
 	if (!btrfs_should_reclaim(fs_info))
 		return;
 
->>>>>>> 88084a3d
 	sb_start_write(fs_info->sb);
 
 	if (!btrfs_exclop_start(fs_info, BTRFS_EXCLOP_BALANCE)) {
