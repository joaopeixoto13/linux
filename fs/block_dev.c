/*
 *  linux/fs/block_dev.c
 *
 *  Copyright (C) 1991, 1992  Linus Torvalds
 *  Copyright (C) 2001  Andrea Arcangeli <andrea@suse.de> SuSE
 */

#include <linux/init.h>
#include <linux/mm.h>
#include <linux/fcntl.h>
#include <linux/slab.h>
#include <linux/kmod.h>
#include <linux/major.h>
#include <linux/device_cgroup.h>
#include <linux/highmem.h>
#include <linux/blkdev.h>
#include <linux/module.h>
#include <linux/blkpg.h>
#include <linux/buffer_head.h>
#include <linux/pagevec.h>
#include <linux/writeback.h>
#include <linux/mpage.h>
#include <linux/mount.h>
#include <linux/uio.h>
#include <linux/namei.h>
#include <linux/log2.h>
#include <linux/kmemleak.h>
#include <asm/uaccess.h>
#include "internal.h"

struct bdev_inode {
	struct block_device bdev;
	struct inode vfs_inode;
};

static const struct address_space_operations def_blk_aops;

static inline struct bdev_inode *BDEV_I(struct inode *inode)
{
	return container_of(inode, struct bdev_inode, vfs_inode);
}

inline struct block_device *I_BDEV(struct inode *inode)
{
	return &BDEV_I(inode)->bdev;
}

EXPORT_SYMBOL(I_BDEV);

/*
 * move the inode from it's current bdi to the a new bdi. if the inode is dirty
 * we need to move it onto the dirty list of @dst so that the inode is always
 * on the right list.
 */
static void bdev_inode_switch_bdi(struct inode *inode,
			struct backing_dev_info *dst)
{
	spin_lock(&inode_lock);
	inode->i_data.backing_dev_info = dst;
	if (inode->i_state & I_DIRTY)
		list_move(&inode->i_wb_list, &dst->wb.b_dirty);
	spin_unlock(&inode_lock);
}

static sector_t max_block(struct block_device *bdev)
{
	sector_t retval = ~((sector_t)0);
	loff_t sz = i_size_read(bdev->bd_inode);

	if (sz) {
		unsigned int size = block_size(bdev);
		unsigned int sizebits = blksize_bits(size);
		retval = (sz >> sizebits);
	}
	return retval;
}

/* Kill _all_ buffers and pagecache , dirty or not.. */
static void kill_bdev(struct block_device *bdev)
{
	if (bdev->bd_inode->i_mapping->nrpages == 0)
		return;
	invalidate_bh_lrus();
	truncate_inode_pages(bdev->bd_inode->i_mapping, 0);
}	

int set_blocksize(struct block_device *bdev, int size)
{
	/* Size must be a power of two, and between 512 and PAGE_SIZE */
	if (size > PAGE_SIZE || size < 512 || !is_power_of_2(size))
		return -EINVAL;

	/* Size cannot be smaller than the size supported by the device */
	if (size < bdev_logical_block_size(bdev))
		return -EINVAL;

	/* Don't change the size if it is same as current */
	if (bdev->bd_block_size != size) {
		sync_blockdev(bdev);
		bdev->bd_block_size = size;
		bdev->bd_inode->i_blkbits = blksize_bits(size);
		kill_bdev(bdev);
	}
	return 0;
}

EXPORT_SYMBOL(set_blocksize);

int sb_set_blocksize(struct super_block *sb, int size)
{
	if (set_blocksize(sb->s_bdev, size))
		return 0;
	/* If we get here, we know size is power of two
	 * and it's value is between 512 and PAGE_SIZE */
	sb->s_blocksize = size;
	sb->s_blocksize_bits = blksize_bits(size);
	return sb->s_blocksize;
}

EXPORT_SYMBOL(sb_set_blocksize);

int sb_min_blocksize(struct super_block *sb, int size)
{
	int minsize = bdev_logical_block_size(sb->s_bdev);
	if (size < minsize)
		size = minsize;
	return sb_set_blocksize(sb, size);
}

EXPORT_SYMBOL(sb_min_blocksize);

static int
blkdev_get_block(struct inode *inode, sector_t iblock,
		struct buffer_head *bh, int create)
{
	if (iblock >= max_block(I_BDEV(inode))) {
		if (create)
			return -EIO;

		/*
		 * for reads, we're just trying to fill a partial page.
		 * return a hole, they will have to call get_block again
		 * before they can fill it, and they will get -EIO at that
		 * time
		 */
		return 0;
	}
	bh->b_bdev = I_BDEV(inode);
	bh->b_blocknr = iblock;
	set_buffer_mapped(bh);
	return 0;
}

static int
blkdev_get_blocks(struct inode *inode, sector_t iblock,
		struct buffer_head *bh, int create)
{
	sector_t end_block = max_block(I_BDEV(inode));
	unsigned long max_blocks = bh->b_size >> inode->i_blkbits;

	if ((iblock + max_blocks) > end_block) {
		max_blocks = end_block - iblock;
		if ((long)max_blocks <= 0) {
			if (create)
				return -EIO;	/* write fully beyond EOF */
			/*
			 * It is a read which is fully beyond EOF.  We return
			 * a !buffer_mapped buffer
			 */
			max_blocks = 0;
		}
	}

	bh->b_bdev = I_BDEV(inode);
	bh->b_blocknr = iblock;
	bh->b_size = max_blocks << inode->i_blkbits;
	if (max_blocks)
		set_buffer_mapped(bh);
	return 0;
}

static ssize_t
blkdev_direct_IO(int rw, struct kiocb *iocb, const struct iovec *iov,
			loff_t offset, unsigned long nr_segs)
{
	struct file *file = iocb->ki_filp;
	struct inode *inode = file->f_mapping->host;

	return __blockdev_direct_IO(rw, iocb, inode, I_BDEV(inode), iov, offset,
				    nr_segs, blkdev_get_blocks, NULL, NULL, 0);
}

int __sync_blockdev(struct block_device *bdev, int wait)
{
	if (!bdev)
		return 0;
	if (!wait)
		return filemap_flush(bdev->bd_inode->i_mapping);
	return filemap_write_and_wait(bdev->bd_inode->i_mapping);
}

/*
 * Write out and wait upon all the dirty data associated with a block
 * device via its mapping.  Does not take the superblock lock.
 */
int sync_blockdev(struct block_device *bdev)
{
	return __sync_blockdev(bdev, 1);
}
EXPORT_SYMBOL(sync_blockdev);

/*
 * Write out and wait upon all dirty data associated with this
 * device.   Filesystem data as well as the underlying block
 * device.  Takes the superblock lock.
 */
int fsync_bdev(struct block_device *bdev)
{
	struct super_block *sb = get_super(bdev);
	if (sb) {
		int res = sync_filesystem(sb);
		drop_super(sb);
		return res;
	}
	return sync_blockdev(bdev);
}
EXPORT_SYMBOL(fsync_bdev);

/**
 * freeze_bdev  --  lock a filesystem and force it into a consistent state
 * @bdev:	blockdevice to lock
 *
 * If a superblock is found on this device, we take the s_umount semaphore
 * on it to make sure nobody unmounts until the snapshot creation is done.
 * The reference counter (bd_fsfreeze_count) guarantees that only the last
 * unfreeze process can unfreeze the frozen filesystem actually when multiple
 * freeze requests arrive simultaneously. It counts up in freeze_bdev() and
 * count down in thaw_bdev(). When it becomes 0, thaw_bdev() will unfreeze
 * actually.
 */
struct super_block *freeze_bdev(struct block_device *bdev)
{
	struct super_block *sb;
	int error = 0;

	mutex_lock(&bdev->bd_fsfreeze_mutex);
	if (++bdev->bd_fsfreeze_count > 1) {
		/*
		 * We don't even need to grab a reference - the first call
		 * to freeze_bdev grab an active reference and only the last
		 * thaw_bdev drops it.
		 */
		sb = get_super(bdev);
		drop_super(sb);
		mutex_unlock(&bdev->bd_fsfreeze_mutex);
		return sb;
	}

	sb = get_active_super(bdev);
	if (!sb)
		goto out;
	error = freeze_super(sb);
	if (error) {
		deactivate_super(sb);
		bdev->bd_fsfreeze_count--;
		mutex_unlock(&bdev->bd_fsfreeze_mutex);
		return ERR_PTR(error);
	}
	deactivate_super(sb);
 out:
	sync_blockdev(bdev);
	mutex_unlock(&bdev->bd_fsfreeze_mutex);
	return sb;	/* thaw_bdev releases s->s_umount */
}
EXPORT_SYMBOL(freeze_bdev);

/**
 * thaw_bdev  -- unlock filesystem
 * @bdev:	blockdevice to unlock
 * @sb:		associated superblock
 *
 * Unlocks the filesystem and marks it writeable again after freeze_bdev().
 */
int thaw_bdev(struct block_device *bdev, struct super_block *sb)
{
	int error = -EINVAL;

	mutex_lock(&bdev->bd_fsfreeze_mutex);
	if (!bdev->bd_fsfreeze_count)
		goto out;

	error = 0;
	if (--bdev->bd_fsfreeze_count > 0)
		goto out;

	if (!sb)
		goto out;

	error = thaw_super(sb);
	if (error) {
		bdev->bd_fsfreeze_count++;
		mutex_unlock(&bdev->bd_fsfreeze_mutex);
		return error;
	}
out:
	mutex_unlock(&bdev->bd_fsfreeze_mutex);
	return 0;
}
EXPORT_SYMBOL(thaw_bdev);

static int blkdev_writepage(struct page *page, struct writeback_control *wbc)
{
	return block_write_full_page(page, blkdev_get_block, wbc);
}

static int blkdev_readpage(struct file * file, struct page * page)
{
	return block_read_full_page(page, blkdev_get_block);
}

static int blkdev_write_begin(struct file *file, struct address_space *mapping,
			loff_t pos, unsigned len, unsigned flags,
			struct page **pagep, void **fsdata)
{
	return block_write_begin(mapping, pos, len, flags, pagep,
				 blkdev_get_block);
}

static int blkdev_write_end(struct file *file, struct address_space *mapping,
			loff_t pos, unsigned len, unsigned copied,
			struct page *page, void *fsdata)
{
	int ret;
	ret = block_write_end(file, mapping, pos, len, copied, page, fsdata);

	unlock_page(page);
	page_cache_release(page);

	return ret;
}

/*
 * private llseek:
 * for a block special file file->f_path.dentry->d_inode->i_size is zero
 * so we compute the size by hand (just as in block_read/write above)
 */
static loff_t block_llseek(struct file *file, loff_t offset, int origin)
{
	struct inode *bd_inode = file->f_mapping->host;
	loff_t size;
	loff_t retval;

	mutex_lock(&bd_inode->i_mutex);
	size = i_size_read(bd_inode);

	switch (origin) {
		case 2:
			offset += size;
			break;
		case 1:
			offset += file->f_pos;
	}
	retval = -EINVAL;
	if (offset >= 0 && offset <= size) {
		if (offset != file->f_pos) {
			file->f_pos = offset;
		}
		retval = offset;
	}
	mutex_unlock(&bd_inode->i_mutex);
	return retval;
}
	
int blkdev_fsync(struct file *filp, int datasync)
{
	struct inode *bd_inode = filp->f_mapping->host;
	struct block_device *bdev = I_BDEV(bd_inode);
	int error;

	/*
	 * There is no need to serialise calls to blkdev_issue_flush with
	 * i_mutex and doing so causes performance issues with concurrent
	 * O_SYNC writers to a block device.
	 */
	mutex_unlock(&bd_inode->i_mutex);

	error = blkdev_issue_flush(bdev, GFP_KERNEL, NULL);
	if (error == -EOPNOTSUPP)
		error = 0;

	mutex_lock(&bd_inode->i_mutex);

	return error;
}
EXPORT_SYMBOL(blkdev_fsync);

/*
 * pseudo-fs
 */

static  __cacheline_aligned_in_smp DEFINE_SPINLOCK(bdev_lock);
static struct kmem_cache * bdev_cachep __read_mostly;

static struct inode *bdev_alloc_inode(struct super_block *sb)
{
	struct bdev_inode *ei = kmem_cache_alloc(bdev_cachep, GFP_KERNEL);
	if (!ei)
		return NULL;
	return &ei->vfs_inode;
}

static void bdev_i_callback(struct rcu_head *head)
{
	struct inode *inode = container_of(head, struct inode, i_rcu);
	struct bdev_inode *bdi = BDEV_I(inode);

	INIT_LIST_HEAD(&inode->i_dentry);
	kmem_cache_free(bdev_cachep, bdi);
}

static void bdev_destroy_inode(struct inode *inode)
{
	call_rcu(&inode->i_rcu, bdev_i_callback);
}

static void init_once(void *foo)
{
	struct bdev_inode *ei = (struct bdev_inode *) foo;
	struct block_device *bdev = &ei->bdev;

	memset(bdev, 0, sizeof(*bdev));
	mutex_init(&bdev->bd_mutex);
	INIT_LIST_HEAD(&bdev->bd_inodes);
	INIT_LIST_HEAD(&bdev->bd_list);
	inode_init_once(&ei->vfs_inode);
	/* Initialize mutex for freeze. */
	mutex_init(&bdev->bd_fsfreeze_mutex);
}

static inline void __bd_forget(struct inode *inode)
{
	list_del_init(&inode->i_devices);
	inode->i_bdev = NULL;
	inode->i_mapping = &inode->i_data;
}

static void bdev_evict_inode(struct inode *inode)
{
	struct block_device *bdev = &BDEV_I(inode)->bdev;
	struct list_head *p;
	truncate_inode_pages(&inode->i_data, 0);
	invalidate_inode_buffers(inode); /* is it needed here? */
	end_writeback(inode);
	spin_lock(&bdev_lock);
	while ( (p = bdev->bd_inodes.next) != &bdev->bd_inodes ) {
		__bd_forget(list_entry(p, struct inode, i_devices));
	}
	list_del_init(&bdev->bd_list);
	spin_unlock(&bdev_lock);
}

static const struct super_operations bdev_sops = {
	.statfs = simple_statfs,
	.alloc_inode = bdev_alloc_inode,
	.destroy_inode = bdev_destroy_inode,
	.drop_inode = generic_delete_inode,
	.evict_inode = bdev_evict_inode,
};

static struct dentry *bd_mount(struct file_system_type *fs_type,
	int flags, const char *dev_name, void *data)
{
	return mount_pseudo(fs_type, "bdev:", &bdev_sops, NULL, 0x62646576);
}

static struct file_system_type bd_type = {
	.name		= "bdev",
	.mount		= bd_mount,
	.kill_sb	= kill_anon_super,
};

struct super_block *blockdev_superblock __read_mostly;

void __init bdev_cache_init(void)
{
	int err;
	struct vfsmount *bd_mnt;

	bdev_cachep = kmem_cache_create("bdev_cache", sizeof(struct bdev_inode),
			0, (SLAB_HWCACHE_ALIGN|SLAB_RECLAIM_ACCOUNT|
				SLAB_MEM_SPREAD|SLAB_PANIC),
			init_once);
	err = register_filesystem(&bd_type);
	if (err)
		panic("Cannot register bdev pseudo-fs");
	bd_mnt = kern_mount(&bd_type);
	if (IS_ERR(bd_mnt))
		panic("Cannot create bdev pseudo-fs");
	/*
	 * This vfsmount structure is only used to obtain the
	 * blockdev_superblock, so tell kmemleak not to report it.
	 */
	kmemleak_not_leak(bd_mnt);
	blockdev_superblock = bd_mnt->mnt_sb;	/* For writeback */
}

/*
 * Most likely _very_ bad one - but then it's hardly critical for small
 * /dev and can be fixed when somebody will need really large one.
 * Keep in mind that it will be fed through icache hash function too.
 */
static inline unsigned long hash(dev_t dev)
{
	return MAJOR(dev)+MINOR(dev);
}

static int bdev_test(struct inode *inode, void *data)
{
	return BDEV_I(inode)->bdev.bd_dev == *(dev_t *)data;
}

static int bdev_set(struct inode *inode, void *data)
{
	BDEV_I(inode)->bdev.bd_dev = *(dev_t *)data;
	return 0;
}

static LIST_HEAD(all_bdevs);

struct block_device *bdget(dev_t dev)
{
	struct block_device *bdev;
	struct inode *inode;

	inode = iget5_locked(blockdev_superblock, hash(dev),
			bdev_test, bdev_set, &dev);

	if (!inode)
		return NULL;

	bdev = &BDEV_I(inode)->bdev;

	if (inode->i_state & I_NEW) {
		bdev->bd_contains = NULL;
		bdev->bd_inode = inode;
		bdev->bd_block_size = (1 << inode->i_blkbits);
		bdev->bd_part_count = 0;
		bdev->bd_invalidated = 0;
		inode->i_mode = S_IFBLK;
		inode->i_rdev = dev;
		inode->i_bdev = bdev;
		inode->i_data.a_ops = &def_blk_aops;
		mapping_set_gfp_mask(&inode->i_data, GFP_USER);
		inode->i_data.backing_dev_info = &default_backing_dev_info;
		spin_lock(&bdev_lock);
		list_add(&bdev->bd_list, &all_bdevs);
		spin_unlock(&bdev_lock);
		unlock_new_inode(inode);
	}
	return bdev;
}

EXPORT_SYMBOL(bdget);

/**
 * bdgrab -- Grab a reference to an already referenced block device
 * @bdev:	Block device to grab a reference to.
 */
struct block_device *bdgrab(struct block_device *bdev)
{
	ihold(bdev->bd_inode);
	return bdev;
}

long nr_blockdev_pages(void)
{
	struct block_device *bdev;
	long ret = 0;
	spin_lock(&bdev_lock);
	list_for_each_entry(bdev, &all_bdevs, bd_list) {
		ret += bdev->bd_inode->i_mapping->nrpages;
	}
	spin_unlock(&bdev_lock);
	return ret;
}

void bdput(struct block_device *bdev)
{
	iput(bdev->bd_inode);
}

EXPORT_SYMBOL(bdput);
 
static struct block_device *bd_acquire(struct inode *inode)
{
	struct block_device *bdev;

	spin_lock(&bdev_lock);
	bdev = inode->i_bdev;
	if (bdev) {
		ihold(bdev->bd_inode);
		spin_unlock(&bdev_lock);
		return bdev;
	}
	spin_unlock(&bdev_lock);

	bdev = bdget(inode->i_rdev);
	if (bdev) {
		spin_lock(&bdev_lock);
		if (!inode->i_bdev) {
			/*
			 * We take an additional reference to bd_inode,
			 * and it's released in clear_inode() of inode.
			 * So, we can access it via ->i_mapping always
			 * without igrab().
			 */
			ihold(bdev->bd_inode);
			inode->i_bdev = bdev;
			inode->i_mapping = bdev->bd_inode->i_mapping;
			list_add(&inode->i_devices, &bdev->bd_inodes);
		}
		spin_unlock(&bdev_lock);
	}
	return bdev;
}

/* Call when you free inode */

void bd_forget(struct inode *inode)
{
	struct block_device *bdev = NULL;

	spin_lock(&bdev_lock);
	if (inode->i_bdev) {
		if (!sb_is_blkdev_sb(inode->i_sb))
			bdev = inode->i_bdev;
		__bd_forget(inode);
	}
	spin_unlock(&bdev_lock);

	if (bdev)
		iput(bdev->bd_inode);
}

/**
 * bd_may_claim - test whether a block device can be claimed
 * @bdev: block device of interest
 * @whole: whole block device containing @bdev, may equal @bdev
 * @holder: holder trying to claim @bdev
 *
 * Test whther @bdev can be claimed by @holder.
 *
 * CONTEXT:
 * spin_lock(&bdev_lock).
 *
 * RETURNS:
 * %true if @bdev can be claimed, %false otherwise.
 */
static bool bd_may_claim(struct block_device *bdev, struct block_device *whole,
			 void *holder)
{
	if (bdev->bd_holder == holder)
		return true;	 /* already a holder */
	else if (bdev->bd_holder != NULL)
		return false; 	 /* held by someone else */
	else if (bdev->bd_contains == bdev)
		return true;  	 /* is a whole device which isn't held */

	else if (whole->bd_holder == bd_may_claim)
		return true; 	 /* is a partition of a device that is being partitioned */
	else if (whole->bd_holder != NULL)
		return false;	 /* is a partition of a held device */
	else
		return true;	 /* is a partition of an un-held device */
}

/**
 * bd_prepare_to_claim - prepare to claim a block device
 * @bdev: block device of interest
 * @whole: the whole device containing @bdev, may equal @bdev
 * @holder: holder trying to claim @bdev
 *
 * Prepare to claim @bdev.  This function fails if @bdev is already
 * claimed by another holder and waits if another claiming is in
 * progress.  This function doesn't actually claim.  On successful
 * return, the caller has ownership of bd_claiming and bd_holder[s].
 *
 * CONTEXT:
 * spin_lock(&bdev_lock).  Might release bdev_lock, sleep and regrab
 * it multiple times.
 *
 * RETURNS:
 * 0 if @bdev can be claimed, -EBUSY otherwise.
 */
static int bd_prepare_to_claim(struct block_device *bdev,
			       struct block_device *whole, void *holder)
{
retry:
	/* if someone else claimed, fail */
	if (!bd_may_claim(bdev, whole, holder))
		return -EBUSY;

	/* if claiming is already in progress, wait for it to finish */
	if (whole->bd_claiming) {
		wait_queue_head_t *wq = bit_waitqueue(&whole->bd_claiming, 0);
		DEFINE_WAIT(wait);

		prepare_to_wait(wq, &wait, TASK_UNINTERRUPTIBLE);
		spin_unlock(&bdev_lock);
		schedule();
		finish_wait(wq, &wait);
		spin_lock(&bdev_lock);
		goto retry;
	}

	/* yay, all mine */
	return 0;
}

/**
 * bd_start_claiming - start claiming a block device
 * @bdev: block device of interest
 * @holder: holder trying to claim @bdev
 *
 * @bdev is about to be opened exclusively.  Check @bdev can be opened
 * exclusively and mark that an exclusive open is in progress.  Each
 * successful call to this function must be matched with a call to
 * either bd_finish_claiming() or bd_abort_claiming() (which do not
 * fail).
 *
 * This function is used to gain exclusive access to the block device
 * without actually causing other exclusive open attempts to fail. It
 * should be used when the open sequence itself requires exclusive
 * access but may subsequently fail.
 *
 * CONTEXT:
 * Might sleep.
 *
 * RETURNS:
 * Pointer to the block device containing @bdev on success, ERR_PTR()
 * value on failure.
 */
static struct block_device *bd_start_claiming(struct block_device *bdev,
					      void *holder)
{
	struct gendisk *disk;
	struct block_device *whole;
	int partno, err;

	might_sleep();

	/*
	 * @bdev might not have been initialized properly yet, look up
	 * and grab the outer block device the hard way.
	 */
	disk = get_gendisk(bdev->bd_dev, &partno);
	if (!disk)
		return ERR_PTR(-ENXIO);

	whole = bdget_disk(disk, 0);
	module_put(disk->fops->owner);
	put_disk(disk);
	if (!whole)
		return ERR_PTR(-ENOMEM);

	/* prepare to claim, if successful, mark claiming in progress */
	spin_lock(&bdev_lock);

	err = bd_prepare_to_claim(bdev, whole, holder);
	if (err == 0) {
		whole->bd_claiming = holder;
		spin_unlock(&bdev_lock);
		return whole;
	} else {
		spin_unlock(&bdev_lock);
		bdput(whole);
		return ERR_PTR(err);
	}
}

#ifdef CONFIG_SYSFS
static int add_symlink(struct kobject *from, struct kobject *to)
{
	return sysfs_create_link(from, to, kobject_name(to));
}

static void del_symlink(struct kobject *from, struct kobject *to)
{
	sysfs_remove_link(from, kobject_name(to));
}

/**
 * bd_link_disk_holder - create symlinks between holding disk and slave bdev
 * @bdev: the claimed slave bdev
 * @disk: the holding disk
 *
 * This functions creates the following sysfs symlinks.
 *
 * - from "slaves" directory of the holder @disk to the claimed @bdev
 * - from "holders" directory of the @bdev to the holder @disk
<<<<<<< HEAD
 *
 * For example, if /dev/dm-0 maps to /dev/sda and disk for dm-0 is
 * passed to bd_link_disk_holder(), then:
 *
 *   /sys/block/dm-0/slaves/sda --> /sys/block/sda
 *   /sys/block/sda/holders/dm-0 --> /sys/block/dm-0
 *
 * The caller must have claimed @bdev before calling this function and
 * ensure that both @bdev and @disk are valid during the creation and
 * lifetime of these symlinks.
 *
=======
 *
 * For example, if /dev/dm-0 maps to /dev/sda and disk for dm-0 is
 * passed to bd_link_disk_holder(), then:
 *
 *   /sys/block/dm-0/slaves/sda --> /sys/block/sda
 *   /sys/block/sda/holders/dm-0 --> /sys/block/dm-0
 *
 * The caller must have claimed @bdev before calling this function and
 * ensure that both @bdev and @disk are valid during the creation and
 * lifetime of these symlinks.
 *
>>>>>>> c66ac9db
 * CONTEXT:
 * Might sleep.
 *
 * RETURNS:
 * 0 on success, -errno on failure.
 */
int bd_link_disk_holder(struct block_device *bdev, struct gendisk *disk)
{
	int ret = 0;

	mutex_lock(&bdev->bd_mutex);

	WARN_ON_ONCE(!bdev->bd_holder || bdev->bd_holder_disk);

	/* FIXME: remove the following once add_disk() handles errors */
	if (WARN_ON(!disk->slave_dir || !bdev->bd_part->holder_dir))
		goto out_unlock;

	ret = add_symlink(disk->slave_dir, &part_to_dev(bdev->bd_part)->kobj);
	if (ret)
		goto out_unlock;

	ret = add_symlink(bdev->bd_part->holder_dir, &disk_to_dev(disk)->kobj);
	if (ret) {
		del_symlink(disk->slave_dir, &part_to_dev(bdev->bd_part)->kobj);
		goto out_unlock;
	}

	bdev->bd_holder_disk = disk;
out_unlock:
	mutex_unlock(&bdev->bd_mutex);
	return ret;
}
EXPORT_SYMBOL_GPL(bd_link_disk_holder);

static void bd_unlink_disk_holder(struct block_device *bdev)
{
	struct gendisk *disk = bdev->bd_holder_disk;

	bdev->bd_holder_disk = NULL;
	if (!disk)
		return;

	del_symlink(disk->slave_dir, &part_to_dev(bdev->bd_part)->kobj);
	del_symlink(bdev->bd_part->holder_dir, &disk_to_dev(disk)->kobj);
}
#else
static inline void bd_unlink_disk_holder(struct block_device *bdev)
{ }
#endif

/**
 * flush_disk - invalidates all buffer-cache entries on a disk
 *
 * @bdev:      struct block device to be flushed
 *
 * Invalidates all buffer-cache entries on a disk. It should be called
 * when a disk has been changed -- either by a media change or online
 * resize.
 */
static void flush_disk(struct block_device *bdev)
{
	if (__invalidate_device(bdev)) {
		char name[BDEVNAME_SIZE] = "";

		if (bdev->bd_disk)
			disk_name(bdev->bd_disk, 0, name);
		printk(KERN_WARNING "VFS: busy inodes on changed media or "
		       "resized disk %s\n", name);
	}

	if (!bdev->bd_disk)
		return;
	if (disk_partitionable(bdev->bd_disk))
		bdev->bd_invalidated = 1;
}

/**
 * check_disk_size_change - checks for disk size change and adjusts bdev size.
 * @disk: struct gendisk to check
 * @bdev: struct bdev to adjust.
 *
 * This routine checks to see if the bdev size does not match the disk size
 * and adjusts it if it differs.
 */
void check_disk_size_change(struct gendisk *disk, struct block_device *bdev)
{
	loff_t disk_size, bdev_size;

	disk_size = (loff_t)get_capacity(disk) << 9;
	bdev_size = i_size_read(bdev->bd_inode);
	if (disk_size != bdev_size) {
		char name[BDEVNAME_SIZE];

		disk_name(disk, 0, name);
		printk(KERN_INFO
		       "%s: detected capacity change from %lld to %lld\n",
		       name, bdev_size, disk_size);
		i_size_write(bdev->bd_inode, disk_size);
		flush_disk(bdev);
	}
}
EXPORT_SYMBOL(check_disk_size_change);

/**
 * revalidate_disk - wrapper for lower-level driver's revalidate_disk call-back
 * @disk: struct gendisk to be revalidated
 *
 * This routine is a wrapper for lower-level driver's revalidate_disk
 * call-backs.  It is used to do common pre and post operations needed
 * for all revalidate_disk operations.
 */
int revalidate_disk(struct gendisk *disk)
{
	struct block_device *bdev;
	int ret = 0;

	if (disk->fops->revalidate_disk)
		ret = disk->fops->revalidate_disk(disk);

	bdev = bdget_disk(disk, 0);
	if (!bdev)
		return ret;

	mutex_lock(&bdev->bd_mutex);
	check_disk_size_change(disk, bdev);
	mutex_unlock(&bdev->bd_mutex);
	bdput(bdev);
	return ret;
}
EXPORT_SYMBOL(revalidate_disk);

/*
 * This routine checks whether a removable media has been changed,
 * and invalidates all buffer-cache-entries in that case. This
 * is a relatively slow routine, so we have to try to minimize using
 * it. Thus it is called only upon a 'mount' or 'open'. This
 * is the best way of combining speed and utility, I think.
 * People changing diskettes in the middle of an operation deserve
 * to lose :-)
 */
int check_disk_change(struct block_device *bdev)
{
	struct gendisk *disk = bdev->bd_disk;
	const struct block_device_operations *bdops = disk->fops;
	unsigned int events;

	events = disk_clear_events(disk, DISK_EVENT_MEDIA_CHANGE |
				   DISK_EVENT_EJECT_REQUEST);
	if (!(events & DISK_EVENT_MEDIA_CHANGE))
		return 0;

	flush_disk(bdev);
	if (bdops->revalidate_disk)
		bdops->revalidate_disk(bdev->bd_disk);
	return 1;
}

EXPORT_SYMBOL(check_disk_change);

void bd_set_size(struct block_device *bdev, loff_t size)
{
	unsigned bsize = bdev_logical_block_size(bdev);

	bdev->bd_inode->i_size = size;
	while (bsize < PAGE_CACHE_SIZE) {
		if (size & bsize)
			break;
		bsize <<= 1;
	}
	bdev->bd_block_size = bsize;
	bdev->bd_inode->i_blkbits = blksize_bits(bsize);
}
EXPORT_SYMBOL(bd_set_size);

static int __blkdev_put(struct block_device *bdev, fmode_t mode, int for_part);

/*
 * bd_mutex locking:
 *
 *  mutex_lock(part->bd_mutex)
 *    mutex_lock_nested(whole->bd_mutex, 1)
 */

static int __blkdev_get(struct block_device *bdev, fmode_t mode, int for_part)
{
	struct gendisk *disk;
	int ret;
	int partno;
	int perm = 0;

	if (mode & FMODE_READ)
		perm |= MAY_READ;
	if (mode & FMODE_WRITE)
		perm |= MAY_WRITE;
	/*
	 * hooks: /n/, see "layering violations".
	 */
	if (!for_part) {
		ret = devcgroup_inode_permission(bdev->bd_inode, perm);
		if (ret != 0) {
			bdput(bdev);
			return ret;
		}
	}

 restart:

	ret = -ENXIO;
	disk = get_gendisk(bdev->bd_dev, &partno);
	if (!disk)
		goto out;

	mutex_lock_nested(&bdev->bd_mutex, for_part);
	if (!bdev->bd_openers) {
		bdev->bd_disk = disk;
		bdev->bd_contains = bdev;
		if (!partno) {
			struct backing_dev_info *bdi;

			ret = -ENXIO;
			bdev->bd_part = disk_get_part(disk, partno);
			if (!bdev->bd_part)
				goto out_clear;

			if (disk->fops->open) {
				ret = disk->fops->open(bdev, mode);
				if (ret == -ERESTARTSYS) {
					/* Lost a race with 'disk' being
					 * deleted, try again.
					 * See md.c
					 */
					disk_put_part(bdev->bd_part);
					bdev->bd_part = NULL;
					module_put(disk->fops->owner);
					put_disk(disk);
					bdev->bd_disk = NULL;
					mutex_unlock(&bdev->bd_mutex);
					goto restart;
				}
				if (ret)
					goto out_clear;
			}
			if (!bdev->bd_openers) {
				bd_set_size(bdev,(loff_t)get_capacity(disk)<<9);
				bdi = blk_get_backing_dev_info(bdev);
				if (bdi == NULL)
					bdi = &default_backing_dev_info;
				bdev_inode_switch_bdi(bdev->bd_inode, bdi);
			}
			if (bdev->bd_invalidated)
				rescan_partitions(disk, bdev);
		} else {
			struct block_device *whole;
			whole = bdget_disk(disk, 0);
			ret = -ENOMEM;
			if (!whole)
				goto out_clear;
			BUG_ON(for_part);
			ret = __blkdev_get(whole, mode, 1);
			if (ret)
				goto out_clear;
			bdev->bd_contains = whole;
			bdev_inode_switch_bdi(bdev->bd_inode,
				whole->bd_inode->i_data.backing_dev_info);
			bdev->bd_part = disk_get_part(disk, partno);
			if (!(disk->flags & GENHD_FL_UP) ||
			    !bdev->bd_part || !bdev->bd_part->nr_sects) {
				ret = -ENXIO;
				goto out_clear;
			}
			bd_set_size(bdev, (loff_t)bdev->bd_part->nr_sects << 9);
		}
	} else {
		module_put(disk->fops->owner);
		put_disk(disk);
		disk = NULL;
		if (bdev->bd_contains == bdev) {
			if (bdev->bd_disk->fops->open) {
				ret = bdev->bd_disk->fops->open(bdev, mode);
				if (ret)
					goto out_unlock_bdev;
			}
			if (bdev->bd_invalidated)
				rescan_partitions(bdev->bd_disk, bdev);
		}
	}
	bdev->bd_openers++;
	if (for_part)
		bdev->bd_part_count++;
	mutex_unlock(&bdev->bd_mutex);
	return 0;

 out_clear:
	disk_put_part(bdev->bd_part);
	bdev->bd_disk = NULL;
	bdev->bd_part = NULL;
	bdev_inode_switch_bdi(bdev->bd_inode, &default_backing_dev_info);
	if (bdev != bdev->bd_contains)
		__blkdev_put(bdev->bd_contains, mode, 1);
	bdev->bd_contains = NULL;
 out_unlock_bdev:
	mutex_unlock(&bdev->bd_mutex);
 out:
	if (disk)
		module_put(disk->fops->owner);
	put_disk(disk);
	bdput(bdev);

	return ret;
}

/**
 * blkdev_get - open a block device
 * @bdev: block_device to open
 * @mode: FMODE_* mask
 * @holder: exclusive holder identifier
 *
 * Open @bdev with @mode.  If @mode includes %FMODE_EXCL, @bdev is
 * open with exclusive access.  Specifying %FMODE_EXCL with %NULL
 * @holder is invalid.  Exclusive opens may nest for the same @holder.
 *
 * On success, the reference count of @bdev is unchanged.  On failure,
 * @bdev is put.
 *
 * CONTEXT:
 * Might sleep.
 *
 * RETURNS:
 * 0 on success, -errno on failure.
 */
int blkdev_get(struct block_device *bdev, fmode_t mode, void *holder)
{
	struct block_device *whole = NULL;
	int res;

	WARN_ON_ONCE((mode & FMODE_EXCL) && !holder);

	if ((mode & FMODE_EXCL) && holder) {
		whole = bd_start_claiming(bdev, holder);
		if (IS_ERR(whole)) {
			bdput(bdev);
			return PTR_ERR(whole);
		}
	}

	res = __blkdev_get(bdev, mode, 0);

	/* __blkdev_get() may alter read only status, check it afterwards */
	if (!res && (mode & FMODE_WRITE) && bdev_read_only(bdev)) {
		__blkdev_put(bdev, mode, 0);
		res = -EACCES;
	}

	if (whole) {
		/* finish claiming */
		mutex_lock(&bdev->bd_mutex);
		spin_lock(&bdev_lock);

		if (!res) {
			BUG_ON(!bd_may_claim(bdev, whole, holder));
			/*
			 * Note that for a whole device bd_holders
			 * will be incremented twice, and bd_holder
			 * will be set to bd_may_claim before being
			 * set to holder
			 */
			whole->bd_holders++;
			whole->bd_holder = bd_may_claim;
			bdev->bd_holders++;
			bdev->bd_holder = holder;
		}

		/* tell others that we're done */
		BUG_ON(whole->bd_claiming != holder);
		whole->bd_claiming = NULL;
		wake_up_bit(&whole->bd_claiming, 0);

		spin_unlock(&bdev_lock);

		/*
		 * Block event polling for write claims.  Any write
		 * holder makes the write_holder state stick until all
		 * are released.  This is good enough and tracking
		 * individual writeable reference is too fragile given
		 * the way @mode is used in blkdev_get/put().
		 */
		if (!res && (mode & FMODE_WRITE) && !bdev->bd_write_holder) {
			bdev->bd_write_holder = true;
			disk_block_events(bdev->bd_disk);
		}

		mutex_unlock(&bdev->bd_mutex);
		bdput(whole);
	}

	return res;
}
EXPORT_SYMBOL(blkdev_get);

/**
 * blkdev_get_by_path - open a block device by name
 * @path: path to the block device to open
 * @mode: FMODE_* mask
 * @holder: exclusive holder identifier
 *
 * Open the blockdevice described by the device file at @path.  @mode
 * and @holder are identical to blkdev_get().
 *
 * On success, the returned block_device has reference count of one.
 *
 * CONTEXT:
 * Might sleep.
 *
 * RETURNS:
 * Pointer to block_device on success, ERR_PTR(-errno) on failure.
 */
struct block_device *blkdev_get_by_path(const char *path, fmode_t mode,
					void *holder)
{
	struct block_device *bdev;
	int err;

	bdev = lookup_bdev(path);
	if (IS_ERR(bdev))
		return bdev;

	err = blkdev_get(bdev, mode, holder);
	if (err)
		return ERR_PTR(err);

	return bdev;
}
EXPORT_SYMBOL(blkdev_get_by_path);

/**
 * blkdev_get_by_dev - open a block device by device number
 * @dev: device number of block device to open
 * @mode: FMODE_* mask
 * @holder: exclusive holder identifier
 *
 * Open the blockdevice described by device number @dev.  @mode and
 * @holder are identical to blkdev_get().
 *
 * Use it ONLY if you really do not have anything better - i.e. when
 * you are behind a truly sucky interface and all you are given is a
 * device number.  _Never_ to be used for internal purposes.  If you
 * ever need it - reconsider your API.
 *
 * On success, the returned block_device has reference count of one.
 *
 * CONTEXT:
 * Might sleep.
 *
 * RETURNS:
 * Pointer to block_device on success, ERR_PTR(-errno) on failure.
 */
struct block_device *blkdev_get_by_dev(dev_t dev, fmode_t mode, void *holder)
{
	struct block_device *bdev;
	int err;

	bdev = bdget(dev);
	if (!bdev)
		return ERR_PTR(-ENOMEM);

	err = blkdev_get(bdev, mode, holder);
	if (err)
		return ERR_PTR(err);

	return bdev;
}
EXPORT_SYMBOL(blkdev_get_by_dev);

static int blkdev_open(struct inode * inode, struct file * filp)
{
	struct block_device *bdev;

	/*
	 * Preserve backwards compatibility and allow large file access
	 * even if userspace doesn't ask for it explicitly. Some mkfs
	 * binary needs it. We might want to drop this workaround
	 * during an unstable branch.
	 */
	filp->f_flags |= O_LARGEFILE;

	if (filp->f_flags & O_NDELAY)
		filp->f_mode |= FMODE_NDELAY;
	if (filp->f_flags & O_EXCL)
		filp->f_mode |= FMODE_EXCL;
	if ((filp->f_flags & O_ACCMODE) == 3)
		filp->f_mode |= FMODE_WRITE_IOCTL;

	bdev = bd_acquire(inode);
	if (bdev == NULL)
		return -ENOMEM;

	filp->f_mapping = bdev->bd_inode->i_mapping;

	return blkdev_get(bdev, filp->f_mode, filp);
}

static int __blkdev_put(struct block_device *bdev, fmode_t mode, int for_part)
{
	int ret = 0;
	struct gendisk *disk = bdev->bd_disk;
	struct block_device *victim = NULL;

	mutex_lock_nested(&bdev->bd_mutex, for_part);
	if (for_part)
		bdev->bd_part_count--;

	if (!--bdev->bd_openers) {
		WARN_ON_ONCE(bdev->bd_holders);
		sync_blockdev(bdev);
		kill_bdev(bdev);
	}
	if (bdev->bd_contains == bdev) {
		if (disk->fops->release)
			ret = disk->fops->release(disk, mode);
	}
	if (!bdev->bd_openers) {
		struct module *owner = disk->fops->owner;

		put_disk(disk);
		module_put(owner);
		disk_put_part(bdev->bd_part);
		bdev->bd_part = NULL;
		bdev->bd_disk = NULL;
		bdev_inode_switch_bdi(bdev->bd_inode,
					&default_backing_dev_info);
		if (bdev != bdev->bd_contains)
			victim = bdev->bd_contains;
		bdev->bd_contains = NULL;
	}
	mutex_unlock(&bdev->bd_mutex);
	bdput(bdev);
	if (victim)
		__blkdev_put(victim, mode, 1);
	return ret;
}

int blkdev_put(struct block_device *bdev, fmode_t mode)
{
	if (mode & FMODE_EXCL) {
		bool bdev_free;

		/*
		 * Release a claim on the device.  The holder fields
		 * are protected with bdev_lock.  bd_mutex is to
		 * synchronize disk_holder unlinking.
		 */
		mutex_lock(&bdev->bd_mutex);
		spin_lock(&bdev_lock);

		WARN_ON_ONCE(--bdev->bd_holders < 0);
		WARN_ON_ONCE(--bdev->bd_contains->bd_holders < 0);

		/* bd_contains might point to self, check in a separate step */
		if ((bdev_free = !bdev->bd_holders))
			bdev->bd_holder = NULL;
		if (!bdev->bd_contains->bd_holders)
			bdev->bd_contains->bd_holder = NULL;

		spin_unlock(&bdev_lock);

		/*
		 * If this was the last claim, remove holder link and
		 * unblock evpoll if it was a write holder.
		 */
		if (bdev_free) {
			bd_unlink_disk_holder(bdev);
			if (bdev->bd_write_holder) {
				disk_unblock_events(bdev->bd_disk);
				bdev->bd_write_holder = false;
			} else
				disk_check_events(bdev->bd_disk);
		}

		mutex_unlock(&bdev->bd_mutex);
	} else
		disk_check_events(bdev->bd_disk);

	return __blkdev_put(bdev, mode, 0);
}
EXPORT_SYMBOL(blkdev_put);

static int blkdev_close(struct inode * inode, struct file * filp)
{
	struct block_device *bdev = I_BDEV(filp->f_mapping->host);

	return blkdev_put(bdev, filp->f_mode);
}

static long block_ioctl(struct file *file, unsigned cmd, unsigned long arg)
{
	struct block_device *bdev = I_BDEV(file->f_mapping->host);
	fmode_t mode = file->f_mode;

	/*
	 * O_NDELAY can be altered using fcntl(.., F_SETFL, ..), so we have
	 * to updated it before every ioctl.
	 */
	if (file->f_flags & O_NDELAY)
		mode |= FMODE_NDELAY;
	else
		mode &= ~FMODE_NDELAY;

	return blkdev_ioctl(bdev, mode, cmd, arg);
}

/*
 * Write data to the block device.  Only intended for the block device itself
 * and the raw driver which basically is a fake block device.
 *
 * Does not take i_mutex for the write and thus is not for general purpose
 * use.
 */
ssize_t blkdev_aio_write(struct kiocb *iocb, const struct iovec *iov,
			 unsigned long nr_segs, loff_t pos)
{
	struct file *file = iocb->ki_filp;
	ssize_t ret;

	BUG_ON(iocb->ki_pos != pos);

	ret = __generic_file_aio_write(iocb, iov, nr_segs, &iocb->ki_pos);
	if (ret > 0 || ret == -EIOCBQUEUED) {
		ssize_t err;

		err = generic_write_sync(file, pos, ret);
		if (err < 0 && ret > 0)
			ret = err;
	}
	return ret;
}
EXPORT_SYMBOL_GPL(blkdev_aio_write);

/*
 * Try to release a page associated with block device when the system
 * is under memory pressure.
 */
static int blkdev_releasepage(struct page *page, gfp_t wait)
{
	struct super_block *super = BDEV_I(page->mapping->host)->bdev.bd_super;

	if (super && super->s_op->bdev_try_to_free_page)
		return super->s_op->bdev_try_to_free_page(super, page, wait);

	return try_to_free_buffers(page);
}

static const struct address_space_operations def_blk_aops = {
	.readpage	= blkdev_readpage,
	.writepage	= blkdev_writepage,
	.sync_page	= block_sync_page,
	.write_begin	= blkdev_write_begin,
	.write_end	= blkdev_write_end,
	.writepages	= generic_writepages,
	.releasepage	= blkdev_releasepage,
	.direct_IO	= blkdev_direct_IO,
};

const struct file_operations def_blk_fops = {
	.open		= blkdev_open,
	.release	= blkdev_close,
	.llseek		= block_llseek,
	.read		= do_sync_read,
	.write		= do_sync_write,
  	.aio_read	= generic_file_aio_read,
	.aio_write	= blkdev_aio_write,
	.mmap		= generic_file_mmap,
	.fsync		= blkdev_fsync,
	.unlocked_ioctl	= block_ioctl,
#ifdef CONFIG_COMPAT
	.compat_ioctl	= compat_blkdev_ioctl,
#endif
	.splice_read	= generic_file_splice_read,
	.splice_write	= generic_file_splice_write,
};

int ioctl_by_bdev(struct block_device *bdev, unsigned cmd, unsigned long arg)
{
	int res;
	mm_segment_t old_fs = get_fs();
	set_fs(KERNEL_DS);
	res = blkdev_ioctl(bdev, 0, cmd, arg);
	set_fs(old_fs);
	return res;
}

EXPORT_SYMBOL(ioctl_by_bdev);

/**
 * lookup_bdev  - lookup a struct block_device by name
 * @pathname:	special file representing the block device
 *
 * Get a reference to the blockdevice at @pathname in the current
 * namespace if possible and return it.  Return ERR_PTR(error)
 * otherwise.
 */
struct block_device *lookup_bdev(const char *pathname)
{
	struct block_device *bdev;
	struct inode *inode;
	struct path path;
	int error;

	if (!pathname || !*pathname)
		return ERR_PTR(-EINVAL);

	error = kern_path(pathname, LOOKUP_FOLLOW, &path);
	if (error)
		return ERR_PTR(error);

	inode = path.dentry->d_inode;
	error = -ENOTBLK;
	if (!S_ISBLK(inode->i_mode))
		goto fail;
	error = -EACCES;
	if (path.mnt->mnt_flags & MNT_NODEV)
		goto fail;
	error = -ENOMEM;
	bdev = bd_acquire(inode);
	if (!bdev)
		goto fail;
out:
	path_put(&path);
	return bdev;
fail:
	bdev = ERR_PTR(error);
	goto out;
}
EXPORT_SYMBOL(lookup_bdev);

int __invalidate_device(struct block_device *bdev)
{
	struct super_block *sb = get_super(bdev);
	int res = 0;

	if (sb) {
		/*
		 * no need to lock the super, get_super holds the
		 * read mutex so the filesystem cannot go away
		 * under us (->put_super runs with the write lock
		 * hold).
		 */
		shrink_dcache_sb(sb);
		res = invalidate_inodes(sb);
		drop_super(sb);
	}
	invalidate_bdev(bdev);
	return res;
}
EXPORT_SYMBOL(__invalidate_device);<|MERGE_RESOLUTION|>--- conflicted
+++ resolved
@@ -798,7 +798,6 @@
  *
  * - from "slaves" directory of the holder @disk to the claimed @bdev
  * - from "holders" directory of the @bdev to the holder @disk
-<<<<<<< HEAD
  *
  * For example, if /dev/dm-0 maps to /dev/sda and disk for dm-0 is
  * passed to bd_link_disk_holder(), then:
@@ -810,19 +809,6 @@
  * ensure that both @bdev and @disk are valid during the creation and
  * lifetime of these symlinks.
  *
-=======
- *
- * For example, if /dev/dm-0 maps to /dev/sda and disk for dm-0 is
- * passed to bd_link_disk_holder(), then:
- *
- *   /sys/block/dm-0/slaves/sda --> /sys/block/sda
- *   /sys/block/sda/holders/dm-0 --> /sys/block/dm-0
- *
- * The caller must have claimed @bdev before calling this function and
- * ensure that both @bdev and @disk are valid during the creation and
- * lifetime of these symlinks.
- *
->>>>>>> c66ac9db
  * CONTEXT:
  * Might sleep.
  *
