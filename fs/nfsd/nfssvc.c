--- conflicted
+++ resolved
@@ -30,11 +30,6 @@
 #include "filecache.h"
 
 #include "trace.h"
-<<<<<<< HEAD
-
-#define NFSDDBG_FACILITY	NFSDDBG_SVC
-=======
->>>>>>> 6ee1d745
 
 #define NFSDDBG_FACILITY	NFSDDBG_SVC
 
