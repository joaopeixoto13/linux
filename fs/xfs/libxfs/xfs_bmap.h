--- conflicted
+++ resolved
@@ -223,15 +223,11 @@
 		xfs_fileoff_t bno, xfs_filblks_t len, int flags,
 		xfs_extnum_t nexts, xfs_fsblock_t *firstblock,
 		struct xfs_defer_ops *dfops, int *done);
-<<<<<<< HEAD
-int	xfs_bunmapi_cow(struct xfs_inode *ip, struct xfs_bmbt_irec *del);
-=======
 int	xfs_bmap_del_extent_delay(struct xfs_inode *ip, int whichfork,
 		xfs_extnum_t *idx, struct xfs_bmbt_irec *got,
 		struct xfs_bmbt_irec *del);
 void	xfs_bmap_del_extent_cow(struct xfs_inode *ip, xfs_extnum_t *idx,
 		struct xfs_bmbt_irec *got, struct xfs_bmbt_irec *del);
->>>>>>> d06e622d
 int	xfs_check_nostate_extents(struct xfs_ifork *ifp, xfs_extnum_t idx,
 		xfs_extnum_t num);
 uint	xfs_default_attroffset(struct xfs_inode *ip);
