--- conflicted
+++ resolved
@@ -21,15 +21,6 @@
 	struct xfs_btree_cur	*cur,
 	int			level)
 {
-<<<<<<< HEAD
-	if (level < cur->bc_nlevels && cur->bc_bufs[level])
-		return XFS_DADDR_TO_FSB(cur->bc_mp,
-				xfs_buf_daddr(cur->bc_bufs[level]));
-	if (level == cur->bc_nlevels - 1 && cur->bc_flags & XFS_BTREE_LONG_PTRS)
-		return XFS_INO_TO_FSB(cur->bc_mp, cur->bc_ino.ip->i_ino);
-	if (!(cur->bc_flags & XFS_BTREE_LONG_PTRS))
-		return XFS_AGB_TO_FSB(cur->bc_mp, cur->bc_ag.pag->pag_agno, 0);
-=======
 	if (level < cur->bc_nlevels && cur->bc_levels[level].bp)
 		return XFS_DADDR_TO_FSB(cur->bc_mp,
 				xfs_buf_daddr(cur->bc_levels[level].bp));
@@ -38,7 +29,6 @@
 	    (cur->bc_flags & XFS_BTREE_ROOT_IN_INODE))
 		return XFS_INO_TO_FSB(cur->bc_mp, cur->bc_ino.ip->i_ino);
 
->>>>>>> df0cc57e
 	return NULLFSBLOCK;
 }
 
