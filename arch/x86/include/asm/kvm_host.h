/* SPDX-License-Identifier: GPL-2.0-only */
/*
 * Kernel-based Virtual Machine driver for Linux
 *
 * This header defines architecture specific interfaces, x86 version
 */

#ifndef _ASM_X86_KVM_HOST_H
#define _ASM_X86_KVM_HOST_H

#include <linux/types.h>
#include <linux/mm.h>
#include <linux/mmu_notifier.h>
#include <linux/tracepoint.h>
#include <linux/cpumask.h>
#include <linux/irq_work.h>
#include <linux/irq.h>

#include <linux/kvm.h>
#include <linux/kvm_para.h>
#include <linux/kvm_types.h>
#include <linux/perf_event.h>
#include <linux/pvclock_gtod.h>
#include <linux/clocksource.h>
#include <linux/irqbypass.h>
#include <linux/hyperv.h>

#include <asm/apic.h>
#include <asm/pvclock-abi.h>
#include <asm/desc.h>
#include <asm/mtrr.h>
#include <asm/msr-index.h>
#include <asm/asm.h>
#include <asm/kvm_page_track.h>
#include <asm/kvm_vcpu_regs.h>
#include <asm/hyperv-tlfs.h>

#define __KVM_HAVE_ARCH_VCPU_DEBUGFS

#define KVM_MAX_VCPUS 288
#define KVM_SOFT_MAX_VCPUS 240
#define KVM_MAX_VCPU_ID 1023
/* memory slots that are not exposed to userspace */
#define KVM_PRIVATE_MEM_SLOTS 3

#define KVM_HALT_POLL_NS_DEFAULT 200000

#define KVM_IRQCHIP_NUM_PINS  KVM_IOAPIC_NUM_PINS

#define KVM_DIRTY_LOG_MANUAL_CAPS   (KVM_DIRTY_LOG_MANUAL_PROTECT_ENABLE | \
					KVM_DIRTY_LOG_INITIALLY_SET)

#define KVM_BUS_LOCK_DETECTION_VALID_MODE	(KVM_BUS_LOCK_DETECTION_OFF | \
						 KVM_BUS_LOCK_DETECTION_EXIT)

/* x86-specific vcpu->requests bit members */
#define KVM_REQ_MIGRATE_TIMER		KVM_ARCH_REQ(0)
#define KVM_REQ_REPORT_TPR_ACCESS	KVM_ARCH_REQ(1)
#define KVM_REQ_TRIPLE_FAULT		KVM_ARCH_REQ(2)
#define KVM_REQ_MMU_SYNC		KVM_ARCH_REQ(3)
#define KVM_REQ_CLOCK_UPDATE		KVM_ARCH_REQ(4)
#define KVM_REQ_LOAD_MMU_PGD		KVM_ARCH_REQ(5)
#define KVM_REQ_EVENT			KVM_ARCH_REQ(6)
#define KVM_REQ_APF_HALT		KVM_ARCH_REQ(7)
#define KVM_REQ_STEAL_UPDATE		KVM_ARCH_REQ(8)
#define KVM_REQ_NMI			KVM_ARCH_REQ(9)
#define KVM_REQ_PMU			KVM_ARCH_REQ(10)
#define KVM_REQ_PMI			KVM_ARCH_REQ(11)
#define KVM_REQ_SMI			KVM_ARCH_REQ(12)
#define KVM_REQ_MASTERCLOCK_UPDATE	KVM_ARCH_REQ(13)
#define KVM_REQ_MCLOCK_INPROGRESS \
	KVM_ARCH_REQ_FLAGS(14, KVM_REQUEST_WAIT | KVM_REQUEST_NO_WAKEUP)
#define KVM_REQ_SCAN_IOAPIC \
	KVM_ARCH_REQ_FLAGS(15, KVM_REQUEST_WAIT | KVM_REQUEST_NO_WAKEUP)
#define KVM_REQ_GLOBAL_CLOCK_UPDATE	KVM_ARCH_REQ(16)
#define KVM_REQ_APIC_PAGE_RELOAD \
	KVM_ARCH_REQ_FLAGS(17, KVM_REQUEST_WAIT | KVM_REQUEST_NO_WAKEUP)
#define KVM_REQ_HV_CRASH		KVM_ARCH_REQ(18)
#define KVM_REQ_IOAPIC_EOI_EXIT		KVM_ARCH_REQ(19)
#define KVM_REQ_HV_RESET		KVM_ARCH_REQ(20)
#define KVM_REQ_HV_EXIT			KVM_ARCH_REQ(21)
#define KVM_REQ_HV_STIMER		KVM_ARCH_REQ(22)
#define KVM_REQ_LOAD_EOI_EXITMAP	KVM_ARCH_REQ(23)
#define KVM_REQ_GET_NESTED_STATE_PAGES	KVM_ARCH_REQ(24)
#define KVM_REQ_APICV_UPDATE \
	KVM_ARCH_REQ_FLAGS(25, KVM_REQUEST_WAIT | KVM_REQUEST_NO_WAKEUP)
#define KVM_REQ_TLB_FLUSH_CURRENT	KVM_ARCH_REQ(26)
#define KVM_REQ_HV_TLB_FLUSH \
	KVM_ARCH_REQ_FLAGS(27, KVM_REQUEST_NO_WAKEUP)
#define KVM_REQ_APF_READY		KVM_ARCH_REQ(28)
#define KVM_REQ_MSR_FILTER_CHANGED	KVM_ARCH_REQ(29)
#define KVM_REQ_UPDATE_CPU_DIRTY_LOGGING \
	KVM_ARCH_REQ_FLAGS(30, KVM_REQUEST_WAIT | KVM_REQUEST_NO_WAKEUP)

#define CR0_RESERVED_BITS                                               \
	(~(unsigned long)(X86_CR0_PE | X86_CR0_MP | X86_CR0_EM | X86_CR0_TS \
			  | X86_CR0_ET | X86_CR0_NE | X86_CR0_WP | X86_CR0_AM \
			  | X86_CR0_NW | X86_CR0_CD | X86_CR0_PG))

#define CR4_RESERVED_BITS                                               \
	(~(unsigned long)(X86_CR4_VME | X86_CR4_PVI | X86_CR4_TSD | X86_CR4_DE\
			  | X86_CR4_PSE | X86_CR4_PAE | X86_CR4_MCE     \
			  | X86_CR4_PGE | X86_CR4_PCE | X86_CR4_OSFXSR | X86_CR4_PCIDE \
			  | X86_CR4_OSXSAVE | X86_CR4_SMEP | X86_CR4_FSGSBASE \
			  | X86_CR4_OSXMMEXCPT | X86_CR4_LA57 | X86_CR4_VMXE \
			  | X86_CR4_SMAP | X86_CR4_PKE | X86_CR4_UMIP))

#define CR8_RESERVED_BITS (~(unsigned long)X86_CR8_TPR)



#define INVALID_PAGE (~(hpa_t)0)
#define VALID_PAGE(x) ((x) != INVALID_PAGE)

#define UNMAPPED_GVA (~(gpa_t)0)

/* KVM Hugepage definitions for x86 */
#define KVM_MAX_HUGEPAGE_LEVEL	PG_LEVEL_1G
#define KVM_NR_PAGE_SIZES	(KVM_MAX_HUGEPAGE_LEVEL - PG_LEVEL_4K + 1)
#define KVM_HPAGE_GFN_SHIFT(x)	(((x) - 1) * 9)
#define KVM_HPAGE_SHIFT(x)	(PAGE_SHIFT + KVM_HPAGE_GFN_SHIFT(x))
#define KVM_HPAGE_SIZE(x)	(1UL << KVM_HPAGE_SHIFT(x))
#define KVM_HPAGE_MASK(x)	(~(KVM_HPAGE_SIZE(x) - 1))
#define KVM_PAGES_PER_HPAGE(x)	(KVM_HPAGE_SIZE(x) / PAGE_SIZE)

static inline gfn_t gfn_to_index(gfn_t gfn, gfn_t base_gfn, int level)
{
	/* KVM_HPAGE_GFN_SHIFT(PG_LEVEL_4K) must be 0. */
	return (gfn >> KVM_HPAGE_GFN_SHIFT(level)) -
		(base_gfn >> KVM_HPAGE_GFN_SHIFT(level));
}

#define KVM_PERMILLE_MMU_PAGES 20
#define KVM_MIN_ALLOC_MMU_PAGES 64UL
#define KVM_MMU_HASH_SHIFT 12
#define KVM_NUM_MMU_PAGES (1 << KVM_MMU_HASH_SHIFT)
#define KVM_MIN_FREE_MMU_PAGES 5
#define KVM_REFILL_PAGES 25
#define KVM_MAX_CPUID_ENTRIES 256
#define KVM_NR_FIXED_MTRR_REGION 88
#define KVM_NR_VAR_MTRR 8

#define ASYNC_PF_PER_VCPU 64

enum kvm_reg {
	VCPU_REGS_RAX = __VCPU_REGS_RAX,
	VCPU_REGS_RCX = __VCPU_REGS_RCX,
	VCPU_REGS_RDX = __VCPU_REGS_RDX,
	VCPU_REGS_RBX = __VCPU_REGS_RBX,
	VCPU_REGS_RSP = __VCPU_REGS_RSP,
	VCPU_REGS_RBP = __VCPU_REGS_RBP,
	VCPU_REGS_RSI = __VCPU_REGS_RSI,
	VCPU_REGS_RDI = __VCPU_REGS_RDI,
#ifdef CONFIG_X86_64
	VCPU_REGS_R8  = __VCPU_REGS_R8,
	VCPU_REGS_R9  = __VCPU_REGS_R9,
	VCPU_REGS_R10 = __VCPU_REGS_R10,
	VCPU_REGS_R11 = __VCPU_REGS_R11,
	VCPU_REGS_R12 = __VCPU_REGS_R12,
	VCPU_REGS_R13 = __VCPU_REGS_R13,
	VCPU_REGS_R14 = __VCPU_REGS_R14,
	VCPU_REGS_R15 = __VCPU_REGS_R15,
#endif
	VCPU_REGS_RIP,
	NR_VCPU_REGS,

	VCPU_EXREG_PDPTR = NR_VCPU_REGS,
	VCPU_EXREG_CR0,
	VCPU_EXREG_CR3,
	VCPU_EXREG_CR4,
	VCPU_EXREG_RFLAGS,
	VCPU_EXREG_SEGMENTS,
	VCPU_EXREG_EXIT_INFO_1,
	VCPU_EXREG_EXIT_INFO_2,
};

enum {
	VCPU_SREG_ES,
	VCPU_SREG_CS,
	VCPU_SREG_SS,
	VCPU_SREG_DS,
	VCPU_SREG_FS,
	VCPU_SREG_GS,
	VCPU_SREG_TR,
	VCPU_SREG_LDTR,
};

enum exit_fastpath_completion {
	EXIT_FASTPATH_NONE,
	EXIT_FASTPATH_REENTER_GUEST,
	EXIT_FASTPATH_EXIT_HANDLED,
};
typedef enum exit_fastpath_completion fastpath_t;

struct x86_emulate_ctxt;
struct x86_exception;
enum x86_intercept;
enum x86_intercept_stage;

#define KVM_NR_DB_REGS	4

#define DR6_BD		(1 << 13)
#define DR6_BS		(1 << 14)
#define DR6_BT		(1 << 15)
#define DR6_RTM		(1 << 16)
/*
 * DR6_ACTIVE_LOW combines fixed-1 and active-low bits.
 * We can regard all the bits in DR6_FIXED_1 as active_low bits;
 * they will never be 0 for now, but when they are defined
 * in the future it will require no code change.
 *
 * DR6_ACTIVE_LOW is also used as the init/reset value for DR6.
 */
#define DR6_ACTIVE_LOW	0xffff0ff0
#define DR6_VOLATILE	0x0001e00f
#define DR6_FIXED_1	(DR6_ACTIVE_LOW & ~DR6_VOLATILE)

#define DR7_BP_EN_MASK	0x000000ff
#define DR7_GE		(1 << 9)
#define DR7_GD		(1 << 13)
#define DR7_FIXED_1	0x00000400
#define DR7_VOLATILE	0xffff2bff

#define KVM_GUESTDBG_VALID_MASK \
	(KVM_GUESTDBG_ENABLE | \
	KVM_GUESTDBG_SINGLESTEP | \
	KVM_GUESTDBG_USE_HW_BP | \
	KVM_GUESTDBG_USE_SW_BP | \
	KVM_GUESTDBG_INJECT_BP | \
	KVM_GUESTDBG_INJECT_DB)


#define PFERR_PRESENT_BIT 0
#define PFERR_WRITE_BIT 1
#define PFERR_USER_BIT 2
#define PFERR_RSVD_BIT 3
#define PFERR_FETCH_BIT 4
#define PFERR_PK_BIT 5
#define PFERR_SGX_BIT 15
#define PFERR_GUEST_FINAL_BIT 32
#define PFERR_GUEST_PAGE_BIT 33

#define PFERR_PRESENT_MASK (1U << PFERR_PRESENT_BIT)
#define PFERR_WRITE_MASK (1U << PFERR_WRITE_BIT)
#define PFERR_USER_MASK (1U << PFERR_USER_BIT)
#define PFERR_RSVD_MASK (1U << PFERR_RSVD_BIT)
#define PFERR_FETCH_MASK (1U << PFERR_FETCH_BIT)
#define PFERR_PK_MASK (1U << PFERR_PK_BIT)
#define PFERR_SGX_MASK (1U << PFERR_SGX_BIT)
#define PFERR_GUEST_FINAL_MASK (1ULL << PFERR_GUEST_FINAL_BIT)
#define PFERR_GUEST_PAGE_MASK (1ULL << PFERR_GUEST_PAGE_BIT)

#define PFERR_NESTED_GUEST_PAGE (PFERR_GUEST_PAGE_MASK |	\
				 PFERR_WRITE_MASK |		\
				 PFERR_PRESENT_MASK)

/* apic attention bits */
#define KVM_APIC_CHECK_VAPIC	0
/*
 * The following bit is set with PV-EOI, unset on EOI.
 * We detect PV-EOI changes by guest by comparing
 * this bit with PV-EOI in guest memory.
 * See the implementation in apic_update_pv_eoi.
 */
#define KVM_APIC_PV_EOI_PENDING	1

struct kvm_kernel_irq_routing_entry;

/*
 * the pages used as guest page table on soft mmu are tracked by
 * kvm_memory_slot.arch.gfn_track which is 16 bits, so the role bits used
 * by indirect shadow page can not be more than 15 bits.
 *
 * Currently, we used 14 bits that are @level, @gpte_is_8_bytes, @quadrant, @access,
 * @nxe, @cr0_wp, @smep_andnot_wp and @smap_andnot_wp.
 */
union kvm_mmu_page_role {
	u32 word;
	struct {
		unsigned level:4;
		unsigned gpte_is_8_bytes:1;
		unsigned quadrant:2;
		unsigned direct:1;
		unsigned access:3;
		unsigned invalid:1;
		unsigned nxe:1;
		unsigned cr0_wp:1;
		unsigned smep_andnot_wp:1;
		unsigned smap_andnot_wp:1;
		unsigned ad_disabled:1;
		unsigned guest_mode:1;
		unsigned :6;

		/*
		 * This is left at the top of the word so that
		 * kvm_memslots_for_spte_role can extract it with a
		 * simple shift.  While there is room, give it a whole
		 * byte so it is also faster to load it from memory.
		 */
		unsigned smm:8;
	};
};

union kvm_mmu_extended_role {
/*
 * This structure complements kvm_mmu_page_role caching everything needed for
 * MMU configuration. If nothing in both these structures changed, MMU
 * re-configuration can be skipped. @valid bit is set on first usage so we don't
 * treat all-zero structure as valid data.
 */
	u32 word;
	struct {
		unsigned int valid:1;
		unsigned int execonly:1;
		unsigned int cr0_pg:1;
		unsigned int cr4_pae:1;
		unsigned int cr4_pse:1;
		unsigned int cr4_pke:1;
		unsigned int cr4_smap:1;
		unsigned int cr4_smep:1;
		unsigned int maxphyaddr:6;
	};
};

union kvm_mmu_role {
	u64 as_u64;
	struct {
		union kvm_mmu_page_role base;
		union kvm_mmu_extended_role ext;
	};
};

struct kvm_rmap_head {
	unsigned long val;
};

struct kvm_pio_request {
	unsigned long linear_rip;
	unsigned long count;
	int in;
	int port;
	int size;
};

#define PT64_ROOT_MAX_LEVEL 5

struct rsvd_bits_validate {
	u64 rsvd_bits_mask[2][PT64_ROOT_MAX_LEVEL];
	u64 bad_mt_xwr;
};

struct kvm_mmu_root_info {
	gpa_t pgd;
	hpa_t hpa;
};

#define KVM_MMU_ROOT_INFO_INVALID \
	((struct kvm_mmu_root_info) { .pgd = INVALID_PAGE, .hpa = INVALID_PAGE })

#define KVM_MMU_NUM_PREV_ROOTS 3

#define KVM_HAVE_MMU_RWLOCK

struct kvm_mmu_page;

/*
 * x86 supports 4 paging modes (5-level 64-bit, 4-level 64-bit, 3-level 32-bit,
 * and 2-level 32-bit).  The kvm_mmu structure abstracts the details of the
 * current mmu mode.
 */
struct kvm_mmu {
	unsigned long (*get_guest_pgd)(struct kvm_vcpu *vcpu);
	u64 (*get_pdptr)(struct kvm_vcpu *vcpu, int index);
	int (*page_fault)(struct kvm_vcpu *vcpu, gpa_t cr2_or_gpa, u32 err,
			  bool prefault);
	void (*inject_page_fault)(struct kvm_vcpu *vcpu,
				  struct x86_exception *fault);
	gpa_t (*gva_to_gpa)(struct kvm_vcpu *vcpu, gpa_t gva_or_gpa,
			    u32 access, struct x86_exception *exception);
	gpa_t (*translate_gpa)(struct kvm_vcpu *vcpu, gpa_t gpa, u32 access,
			       struct x86_exception *exception);
	int (*sync_page)(struct kvm_vcpu *vcpu,
			 struct kvm_mmu_page *sp);
	void (*invlpg)(struct kvm_vcpu *vcpu, gva_t gva, hpa_t root_hpa);
	hpa_t root_hpa;
	gpa_t root_pgd;
	union kvm_mmu_role mmu_role;
	u8 root_level;
	u8 shadow_root_level;
	u8 ept_ad;
	bool direct_map;
	struct kvm_mmu_root_info prev_roots[KVM_MMU_NUM_PREV_ROOTS];

	/*
	 * Bitmap; bit set = permission fault
	 * Byte index: page fault error code [4:1]
	 * Bit index: pte permissions in ACC_* format
	 */
	u8 permissions[16];

	/*
	* The pkru_mask indicates if protection key checks are needed.  It
	* consists of 16 domains indexed by page fault error code bits [4:1],
	* with PFEC.RSVD replaced by ACC_USER_MASK from the page tables.
	* Each domain has 2 bits which are ANDed with AD and WD from PKRU.
	*/
	u32 pkru_mask;

	u64 *pae_root;
	u64 *lm_root;

	/*
	 * check zero bits on shadow page table entries, these
	 * bits include not only hardware reserved bits but also
	 * the bits spte never used.
	 */
	struct rsvd_bits_validate shadow_zero_check;

	struct rsvd_bits_validate guest_rsvd_check;

	/* Can have large pages at levels 2..last_nonleaf_level-1. */
	u8 last_nonleaf_level;

	bool nx;

	u64 pdptrs[4]; /* pae */
};

struct kvm_tlb_range {
	u64 start_gfn;
	u64 pages;
};

enum pmc_type {
	KVM_PMC_GP = 0,
	KVM_PMC_FIXED,
};

struct kvm_pmc {
	enum pmc_type type;
	u8 idx;
	u64 counter;
	u64 eventsel;
	struct perf_event *perf_event;
	struct kvm_vcpu *vcpu;
	/*
	 * eventsel value for general purpose counters,
	 * ctrl value for fixed counters.
	 */
	u64 current_config;
};

struct kvm_pmu {
	unsigned nr_arch_gp_counters;
	unsigned nr_arch_fixed_counters;
	unsigned available_event_types;
	u64 fixed_ctr_ctrl;
	u64 global_ctrl;
	u64 global_status;
	u64 global_ovf_ctrl;
	u64 counter_bitmask[2];
	u64 global_ctrl_mask;
	u64 global_ovf_ctrl_mask;
	u64 reserved_bits;
	u8 version;
	struct kvm_pmc gp_counters[INTEL_PMC_MAX_GENERIC];
	struct kvm_pmc fixed_counters[INTEL_PMC_MAX_FIXED];
	struct irq_work irq_work;
	DECLARE_BITMAP(reprogram_pmi, X86_PMC_IDX_MAX);
	DECLARE_BITMAP(all_valid_pmc_idx, X86_PMC_IDX_MAX);
	DECLARE_BITMAP(pmc_in_use, X86_PMC_IDX_MAX);

	/*
	 * The gate to release perf_events not marked in
	 * pmc_in_use only once in a vcpu time slice.
	 */
	bool need_cleanup;

	/*
	 * The total number of programmed perf_events and it helps to avoid
	 * redundant check before cleanup if guest don't use vPMU at all.
	 */
	u8 event_count;
};

struct kvm_pmu_ops;

enum {
	KVM_DEBUGREG_BP_ENABLED = 1,
	KVM_DEBUGREG_WONT_EXIT = 2,
	KVM_DEBUGREG_RELOAD = 4,
};

struct kvm_mtrr_range {
	u64 base;
	u64 mask;
	struct list_head node;
};

struct kvm_mtrr {
	struct kvm_mtrr_range var_ranges[KVM_NR_VAR_MTRR];
	mtrr_type fixed_ranges[KVM_NR_FIXED_MTRR_REGION];
	u64 deftype;

	struct list_head head;
};

/* Hyper-V SynIC timer */
struct kvm_vcpu_hv_stimer {
	struct hrtimer timer;
	int index;
	union hv_stimer_config config;
	u64 count;
	u64 exp_time;
	struct hv_message msg;
	bool msg_pending;
};

/* Hyper-V synthetic interrupt controller (SynIC)*/
struct kvm_vcpu_hv_synic {
	u64 version;
	u64 control;
	u64 msg_page;
	u64 evt_page;
	atomic64_t sint[HV_SYNIC_SINT_COUNT];
	atomic_t sint_to_gsi[HV_SYNIC_SINT_COUNT];
	DECLARE_BITMAP(auto_eoi_bitmap, 256);
	DECLARE_BITMAP(vec_bitmap, 256);
	bool active;
	bool dont_zero_synic_pages;
};

/* Hyper-V per vcpu emulation context */
struct kvm_vcpu_hv {
	struct kvm_vcpu *vcpu;
	u32 vp_index;
	u64 hv_vapic;
	s64 runtime_offset;
	struct kvm_vcpu_hv_synic synic;
	struct kvm_hyperv_exit exit;
	struct kvm_vcpu_hv_stimer stimer[HV_SYNIC_STIMER_COUNT];
	DECLARE_BITMAP(stimer_pending_bitmap, HV_SYNIC_STIMER_COUNT);
	cpumask_t tlb_flush;
};

/* Xen HVM per vcpu emulation context */
struct kvm_vcpu_xen {
	u64 hypercall_rip;
	u32 current_runstate;
	bool vcpu_info_set;
	bool vcpu_time_info_set;
	bool runstate_set;
	struct gfn_to_hva_cache vcpu_info_cache;
	struct gfn_to_hva_cache vcpu_time_info_cache;
	struct gfn_to_hva_cache runstate_cache;
	u64 last_steal;
	u64 runstate_entry_time;
	u64 runstate_times[4];
};

struct kvm_vcpu_arch {
	/*
	 * rip and regs accesses must go through
	 * kvm_{register,rip}_{read,write} functions.
	 */
	unsigned long regs[NR_VCPU_REGS];
	u32 regs_avail;
	u32 regs_dirty;

	unsigned long cr0;
	unsigned long cr0_guest_owned_bits;
	unsigned long cr2;
	unsigned long cr3;
	unsigned long cr4;
	unsigned long cr4_guest_owned_bits;
	unsigned long cr4_guest_rsvd_bits;
	unsigned long cr8;
	u32 host_pkru;
	u32 pkru;
	u32 hflags;
	u64 efer;
	u64 apic_base;
	struct kvm_lapic *apic;    /* kernel irqchip context */
	bool apicv_active;
	bool load_eoi_exitmap_pending;
	DECLARE_BITMAP(ioapic_handled_vectors, 256);
	unsigned long apic_attention;
	int32_t apic_arb_prio;
	int mp_state;
	u64 ia32_misc_enable_msr;
	u64 smbase;
	u64 smi_count;
	bool tpr_access_reporting;
	bool xsaves_enabled;
	u64 ia32_xss;
	u64 microcode_version;
	u64 arch_capabilities;
	u64 perf_capabilities;

	/*
	 * Paging state of the vcpu
	 *
	 * If the vcpu runs in guest mode with two level paging this still saves
	 * the paging mode of the l1 guest. This context is always used to
	 * handle faults.
	 */
	struct kvm_mmu *mmu;

	/* Non-nested MMU for L1 */
	struct kvm_mmu root_mmu;

	/* L1 MMU when running nested */
	struct kvm_mmu guest_mmu;

	/*
	 * Paging state of an L2 guest (used for nested npt)
	 *
	 * This context will save all necessary information to walk page tables
	 * of an L2 guest. This context is only initialized for page table
	 * walking and not for faulting since we never handle l2 page faults on
	 * the host.
	 */
	struct kvm_mmu nested_mmu;

	/*
	 * Pointer to the mmu context currently used for
	 * gva_to_gpa translations.
	 */
	struct kvm_mmu *walk_mmu;

	struct kvm_mmu_memory_cache mmu_pte_list_desc_cache;
	struct kvm_mmu_memory_cache mmu_shadow_page_cache;
	struct kvm_mmu_memory_cache mmu_gfn_array_cache;
	struct kvm_mmu_memory_cache mmu_page_header_cache;

	/*
	 * QEMU userspace and the guest each have their own FPU state.
	 * In vcpu_run, we switch between the user and guest FPU contexts.
	 * While running a VCPU, the VCPU thread will have the guest FPU
	 * context.
	 *
	 * Note that while the PKRU state lives inside the fpu registers,
	 * it is switched out separately at VMENTER and VMEXIT time. The
	 * "guest_fpu" state here contains the guest FPU context, with the
	 * host PRKU bits.
	 */
	struct fpu *user_fpu;
	struct fpu *guest_fpu;

	u64 xcr0;
	u64 guest_supported_xcr0;

	struct kvm_pio_request pio;
	void *pio_data;
	void *guest_ins_data;

	u8 event_exit_inst_len;

	struct kvm_queued_exception {
		bool pending;
		bool injected;
		bool has_error_code;
		u8 nr;
		u32 error_code;
		unsigned long payload;
		bool has_payload;
		u8 nested_apf;
	} exception;

	struct kvm_queued_interrupt {
		bool injected;
		bool soft;
		u8 nr;
	} interrupt;

	int halt_request; /* real mode on Intel only */

	int cpuid_nent;
	struct kvm_cpuid_entry2 *cpuid_entries;

	u64 reserved_gpa_bits;
	int maxphyaddr;
	int max_tdp_level;

	/* emulate context */

	struct x86_emulate_ctxt *emulate_ctxt;
	bool emulate_regs_need_sync_to_vcpu;
	bool emulate_regs_need_sync_from_vcpu;
	int (*complete_userspace_io)(struct kvm_vcpu *vcpu);

	gpa_t time;
	struct pvclock_vcpu_time_info hv_clock;
	unsigned int hw_tsc_khz;
	struct gfn_to_hva_cache pv_time;
	bool pv_time_enabled;
	/* set guest stopped flag in pvclock flags field */
	bool pvclock_set_guest_stopped_request;

	struct {
		u8 preempted;
		u64 msr_val;
		u64 last_steal;
		struct gfn_to_pfn_cache cache;
	} st;

	u64 l1_tsc_offset;
	u64 tsc_offset;
	u64 last_guest_tsc;
	u64 last_host_tsc;
	u64 tsc_offset_adjustment;
	u64 this_tsc_nsec;
	u64 this_tsc_write;
	u64 this_tsc_generation;
	bool tsc_catchup;
	bool tsc_always_catchup;
	s8 virtual_tsc_shift;
	u32 virtual_tsc_mult;
	u32 virtual_tsc_khz;
	s64 ia32_tsc_adjust_msr;
	u64 msr_ia32_power_ctl;
	u64 tsc_scaling_ratio;

	atomic_t nmi_queued;  /* unprocessed asynchronous NMIs */
	unsigned nmi_pending; /* NMI queued after currently running handler */
	bool nmi_injected;    /* Trying to inject an NMI this entry */
	bool smi_pending;    /* SMI queued after currently running handler */

	struct kvm_mtrr mtrr_state;
	u64 pat;

	unsigned switch_db_regs;
	unsigned long db[KVM_NR_DB_REGS];
	unsigned long dr6;
	unsigned long dr7;
	unsigned long eff_db[KVM_NR_DB_REGS];
	unsigned long guest_debug_dr7;
	u64 msr_platform_info;
	u64 msr_misc_features_enables;

	u64 mcg_cap;
	u64 mcg_status;
	u64 mcg_ctl;
	u64 mcg_ext_ctl;
	u64 *mce_banks;

	/* Cache MMIO info */
	u64 mmio_gva;
	unsigned mmio_access;
	gfn_t mmio_gfn;
	u64 mmio_gen;

	struct kvm_pmu pmu;

	/* used for guest single stepping over the given code position */
	unsigned long singlestep_rip;

	bool hyperv_enabled;
	struct kvm_vcpu_hv *hyperv;
	struct kvm_vcpu_xen xen;

	cpumask_var_t wbinvd_dirty_mask;

	unsigned long last_retry_eip;
	unsigned long last_retry_addr;

	struct {
		bool halted;
		gfn_t gfns[ASYNC_PF_PER_VCPU];
		struct gfn_to_hva_cache data;
		u64 msr_en_val; /* MSR_KVM_ASYNC_PF_EN */
		u64 msr_int_val; /* MSR_KVM_ASYNC_PF_INT */
		u16 vec;
		u32 id;
		bool send_user_only;
		u32 host_apf_flags;
		unsigned long nested_apf_token;
		bool delivery_as_pf_vmexit;
		bool pageready_pending;
	} apf;

	/* OSVW MSRs (AMD only) */
	struct {
		u64 length;
		u64 status;
	} osvw;

	struct {
		u64 msr_val;
		struct gfn_to_hva_cache data;
	} pv_eoi;

	u64 msr_kvm_poll_control;

	/*
	 * Indicates the guest is trying to write a gfn that contains one or
	 * more of the PTEs used to translate the write itself, i.e. the access
	 * is changing its own translation in the guest page tables.  KVM exits
	 * to userspace if emulation of the faulting instruction fails and this
	 * flag is set, as KVM cannot make forward progress.
	 *
	 * If emulation fails for a write to guest page tables, KVM unprotects
	 * (zaps) the shadow page for the target gfn and resumes the guest to
	 * retry the non-emulatable instruction (on hardware).  Unprotecting the
	 * gfn doesn't allow forward progress for a self-changing access because
	 * doing so also zaps the translation for the gfn, i.e. retrying the
	 * instruction will hit a !PRESENT fault, which results in a new shadow
	 * page and sends KVM back to square one.
	 */
	bool write_fault_to_shadow_pgtable;

	/* set at EPT violation at this point */
	unsigned long exit_qualification;

	/* pv related host specific info */
	struct {
		bool pv_unhalted;
	} pv;

	int pending_ioapic_eoi;
	int pending_external_vector;

	/* be preempted when it's in kernel-mode(cpl=0) */
	bool preempted_in_kernel;

	/* Flush the L1 Data cache for L1TF mitigation on VMENTER */
	bool l1tf_flush_l1d;

	/* Host CPU on which VM-entry was most recently attempted */
	unsigned int last_vmentry_cpu;

	/* AMD MSRC001_0015 Hardware Configuration */
	u64 msr_hwcr;

	/* pv related cpuid info */
	struct {
		/*
		 * value of the eax register in the KVM_CPUID_FEATURES CPUID
		 * leaf.
		 */
		u32 features;

		/*
		 * indicates whether pv emulation should be disabled if features
		 * are not present in the guest's cpuid
		 */
		bool enforce;
	} pv_cpuid;

	/* Protected Guests */
	bool guest_state_protected;
};

struct kvm_lpage_info {
	int disallow_lpage;
};

struct kvm_arch_memory_slot {
	struct kvm_rmap_head *rmap[KVM_NR_PAGE_SIZES];
	struct kvm_lpage_info *lpage_info[KVM_NR_PAGE_SIZES - 1];
	unsigned short *gfn_track[KVM_PAGE_TRACK_MAX];
};

/*
 * We use as the mode the number of bits allocated in the LDR for the
 * logical processor ID.  It happens that these are all powers of two.
 * This makes it is very easy to detect cases where the APICs are
 * configured for multiple modes; in that case, we cannot use the map and
 * hence cannot use kvm_irq_delivery_to_apic_fast either.
 */
#define KVM_APIC_MODE_XAPIC_CLUSTER          4
#define KVM_APIC_MODE_XAPIC_FLAT             8
#define KVM_APIC_MODE_X2APIC                16

struct kvm_apic_map {
	struct rcu_head rcu;
	u8 mode;
	u32 max_apic_id;
	union {
		struct kvm_lapic *xapic_flat_map[8];
		struct kvm_lapic *xapic_cluster_map[16][4];
	};
	struct kvm_lapic *phys_map[];
};

/* Hyper-V synthetic debugger (SynDbg)*/
struct kvm_hv_syndbg {
	struct {
		u64 control;
		u64 status;
		u64 send_page;
		u64 recv_page;
		u64 pending_page;
	} control;
	u64 options;
};

/* Current state of Hyper-V TSC page clocksource */
enum hv_tsc_page_status {
	/* TSC page was not set up or disabled */
	HV_TSC_PAGE_UNSET = 0,
	/* TSC page MSR was written by the guest, update pending */
	HV_TSC_PAGE_GUEST_CHANGED,
	/* TSC page MSR was written by KVM userspace, update pending */
	HV_TSC_PAGE_HOST_CHANGED,
	/* TSC page was properly set up and is currently active  */
	HV_TSC_PAGE_SET,
	/* TSC page is currently being updated and therefore is inactive */
	HV_TSC_PAGE_UPDATING,
	/* TSC page was set up with an inaccessible GPA */
	HV_TSC_PAGE_BROKEN,
};

/* Hyper-V emulation context */
struct kvm_hv {
	struct mutex hv_lock;
	u64 hv_guest_os_id;
	u64 hv_hypercall;
	u64 hv_tsc_page;
	enum hv_tsc_page_status hv_tsc_page_status;

	/* Hyper-v based guest crash (NT kernel bugcheck) parameters */
	u64 hv_crash_param[HV_X64_MSR_CRASH_PARAMS];
	u64 hv_crash_ctl;

	struct ms_hyperv_tsc_page tsc_ref;

	struct idr conn_to_evt;

	u64 hv_reenlightenment_control;
	u64 hv_tsc_emulation_control;
	u64 hv_tsc_emulation_status;

	/* How many vCPUs have VP index != vCPU index */
	atomic_t num_mismatched_vp_indexes;

	struct hv_partition_assist_pg *hv_pa_pg;
	struct kvm_hv_syndbg hv_syndbg;
};

struct msr_bitmap_range {
	u32 flags;
	u32 nmsrs;
	u32 base;
	unsigned long *bitmap;
};

/* Xen emulation context */
struct kvm_xen {
	bool long_mode;
	bool shinfo_set;
	u8 upcall_vector;
	struct gfn_to_hva_cache shinfo_cache;
};

enum kvm_irqchip_mode {
	KVM_IRQCHIP_NONE,
	KVM_IRQCHIP_KERNEL,       /* created with KVM_CREATE_IRQCHIP */
	KVM_IRQCHIP_SPLIT,        /* created with KVM_CAP_SPLIT_IRQCHIP */
};

struct kvm_x86_msr_filter {
	u8 count;
	bool default_allow:1;
	struct msr_bitmap_range ranges[16];
};

#define APICV_INHIBIT_REASON_DISABLE    0
#define APICV_INHIBIT_REASON_HYPERV     1
#define APICV_INHIBIT_REASON_NESTED     2
#define APICV_INHIBIT_REASON_IRQWIN     3
#define APICV_INHIBIT_REASON_PIT_REINJ  4
#define APICV_INHIBIT_REASON_X2APIC	5

struct kvm_arch {
	unsigned long n_used_mmu_pages;
	unsigned long n_requested_mmu_pages;
	unsigned long n_max_mmu_pages;
	unsigned int indirect_shadow_pages;
	u8 mmu_valid_gen;
	struct hlist_head mmu_page_hash[KVM_NUM_MMU_PAGES];
	struct list_head active_mmu_pages;
	struct list_head zapped_obsolete_pages;
	struct list_head lpage_disallowed_mmu_pages;
	struct kvm_page_track_notifier_node mmu_sp_tracker;
	struct kvm_page_track_notifier_head track_notifier_head;

	struct list_head assigned_dev_head;
	struct iommu_domain *iommu_domain;
	bool iommu_noncoherent;
#define __KVM_HAVE_ARCH_NONCOHERENT_DMA
	atomic_t noncoherent_dma_count;
#define __KVM_HAVE_ARCH_ASSIGNED_DEVICE
	atomic_t assigned_device_count;
	struct kvm_pic *vpic;
	struct kvm_ioapic *vioapic;
	struct kvm_pit *vpit;
	atomic_t vapics_in_nmi_mode;
	struct mutex apic_map_lock;
	struct kvm_apic_map __rcu *apic_map;
	atomic_t apic_map_dirty;

	bool apic_access_page_done;
	unsigned long apicv_inhibit_reasons;

	gpa_t wall_clock;

	bool mwait_in_guest;
	bool hlt_in_guest;
	bool pause_in_guest;
	bool cstate_in_guest;

	unsigned long irq_sources_bitmap;
	s64 kvmclock_offset;
	raw_spinlock_t tsc_write_lock;
	u64 last_tsc_nsec;
	u64 last_tsc_write;
	u32 last_tsc_khz;
	u64 cur_tsc_nsec;
	u64 cur_tsc_write;
	u64 cur_tsc_offset;
	u64 cur_tsc_generation;
	int nr_vcpus_matched_tsc;

	spinlock_t pvclock_gtod_sync_lock;
	bool use_master_clock;
	u64 master_kernel_ns;
	u64 master_cycle_now;
	struct delayed_work kvmclock_update_work;
	struct delayed_work kvmclock_sync_work;

	struct kvm_xen_hvm_config xen_hvm_config;

	/* reads protected by irq_srcu, writes by irq_lock */
	struct hlist_head mask_notifier_list;

	struct kvm_hv hyperv;
	struct kvm_xen xen;

	#ifdef CONFIG_KVM_MMU_AUDIT
	int audit_point;
	#endif

	bool backwards_tsc_observed;
	bool boot_vcpu_runs_old_kvmclock;
	u32 bsp_vcpu_id;

	u64 disabled_quirks;
	int cpu_dirty_logging_count;

	enum kvm_irqchip_mode irqchip_mode;
	u8 nr_reserved_ioapic_pins;

	bool disabled_lapic_found;

	bool x2apic_format;
	bool x2apic_broadcast_quirk_disabled;

	bool guest_can_read_msr_platform_info;
	bool exception_payload_enabled;

	bool bus_lock_detection_enabled;

	/* Deflect RDMSR and WRMSR to user space when they trigger a #GP */
	u32 user_space_msr_mask;
	struct kvm_x86_msr_filter __rcu *msr_filter;
<<<<<<< HEAD
=======

	/* Guest can access the SGX PROVISIONKEY. */
	bool sgx_provisioning_allowed;
>>>>>>> 3bf0fcd7

	struct kvm_pmu_event_filter __rcu *pmu_event_filter;
	struct task_struct *nx_lpage_recovery_thread;

#ifdef CONFIG_X86_64
	/*
	 * Whether the TDP MMU is enabled for this VM. This contains a
	 * snapshot of the TDP MMU module parameter from when the VM was
	 * created and remains unchanged for the life of the VM. If this is
	 * true, TDP MMU handler functions will run for various MMU
	 * operations.
	 */
	bool tdp_mmu_enabled;

	/*
	 * List of struct kvm_mmu_pages being used as roots.
	 * All struct kvm_mmu_pages in the list should have
	 * tdp_mmu_page set.
	 *
	 * For reads, this list is protected by:
	 *	the MMU lock in read mode + RCU or
	 *	the MMU lock in write mode
	 *
	 * For writes, this list is protected by:
	 *	the MMU lock in read mode + the tdp_mmu_pages_lock or
	 *	the MMU lock in write mode
	 *
	 * Roots will remain in the list until their tdp_mmu_root_count
	 * drops to zero, at which point the thread that decremented the
	 * count to zero should removed the root from the list and clean
	 * it up, freeing the root after an RCU grace period.
	 */
	struct list_head tdp_mmu_roots;

	/*
	 * List of struct kvmp_mmu_pages not being used as roots.
	 * All struct kvm_mmu_pages in the list should have
	 * tdp_mmu_page set and a tdp_mmu_root_count of 0.
	 */
	struct list_head tdp_mmu_pages;

	/*
	 * Protects accesses to the following fields when the MMU lock
	 * is held in read mode:
	 *  - tdp_mmu_roots (above)
	 *  - tdp_mmu_pages (above)
	 *  - the link field of struct kvm_mmu_pages used by the TDP MMU
	 *  - lpage_disallowed_mmu_pages
	 *  - the lpage_disallowed_link field of struct kvm_mmu_pages used
	 *    by the TDP MMU
	 * It is acceptable, but not necessary, to acquire this lock when
	 * the thread holds the MMU lock in write mode.
	 */
	spinlock_t tdp_mmu_pages_lock;
#endif /* CONFIG_X86_64 */
};

struct kvm_vm_stat {
	ulong mmu_shadow_zapped;
	ulong mmu_pte_write;
	ulong mmu_pde_zapped;
	ulong mmu_flooded;
	ulong mmu_recycled;
	ulong mmu_cache_miss;
	ulong mmu_unsync;
	ulong remote_tlb_flush;
	ulong lpages;
	ulong nx_lpage_splits;
	ulong max_mmu_page_hash_collisions;
};

struct kvm_vcpu_stat {
	u64 pf_fixed;
	u64 pf_guest;
	u64 tlb_flush;
	u64 invlpg;

	u64 exits;
	u64 io_exits;
	u64 mmio_exits;
	u64 signal_exits;
	u64 irq_window_exits;
	u64 nmi_window_exits;
	u64 l1d_flush;
	u64 halt_exits;
	u64 halt_successful_poll;
	u64 halt_attempted_poll;
	u64 halt_poll_invalid;
	u64 halt_wakeup;
	u64 request_irq_exits;
	u64 irq_exits;
	u64 host_state_reload;
	u64 fpu_reload;
	u64 insn_emulation;
	u64 insn_emulation_fail;
	u64 hypercalls;
	u64 irq_injections;
	u64 nmi_injections;
	u64 req_event;
	u64 halt_poll_success_ns;
	u64 halt_poll_fail_ns;
	u64 nested_run;
	u64 directed_yield_attempted;
	u64 directed_yield_successful;
};

struct x86_instruction_info;

struct msr_data {
	bool host_initiated;
	u32 index;
	u64 data;
};

struct kvm_lapic_irq {
	u32 vector;
	u16 delivery_mode;
	u16 dest_mode;
	bool level;
	u16 trig_mode;
	u32 shorthand;
	u32 dest_id;
	bool msi_redir_hint;
};

static inline u16 kvm_lapic_irq_dest_mode(bool dest_mode_logical)
{
	return dest_mode_logical ? APIC_DEST_LOGICAL : APIC_DEST_PHYSICAL;
}

struct kvm_x86_ops {
	int (*hardware_enable)(void);
	void (*hardware_disable)(void);
	void (*hardware_unsetup)(void);
	bool (*cpu_has_accelerated_tpr)(void);
	bool (*has_emulated_msr)(struct kvm *kvm, u32 index);
	void (*vcpu_after_set_cpuid)(struct kvm_vcpu *vcpu);

	unsigned int vm_size;
	int (*vm_init)(struct kvm *kvm);
	void (*vm_destroy)(struct kvm *kvm);

	/* Create, but do not attach this VCPU */
	int (*vcpu_create)(struct kvm_vcpu *vcpu);
	void (*vcpu_free)(struct kvm_vcpu *vcpu);
	void (*vcpu_reset)(struct kvm_vcpu *vcpu, bool init_event);

	void (*prepare_guest_switch)(struct kvm_vcpu *vcpu);
	void (*vcpu_load)(struct kvm_vcpu *vcpu, int cpu);
	void (*vcpu_put)(struct kvm_vcpu *vcpu);

	void (*update_exception_bitmap)(struct kvm_vcpu *vcpu);
	int (*get_msr)(struct kvm_vcpu *vcpu, struct msr_data *msr);
	int (*set_msr)(struct kvm_vcpu *vcpu, struct msr_data *msr);
	u64 (*get_segment_base)(struct kvm_vcpu *vcpu, int seg);
	void (*get_segment)(struct kvm_vcpu *vcpu,
			    struct kvm_segment *var, int seg);
	int (*get_cpl)(struct kvm_vcpu *vcpu);
	void (*set_segment)(struct kvm_vcpu *vcpu,
			    struct kvm_segment *var, int seg);
	void (*get_cs_db_l_bits)(struct kvm_vcpu *vcpu, int *db, int *l);
	void (*set_cr0)(struct kvm_vcpu *vcpu, unsigned long cr0);
	bool (*is_valid_cr4)(struct kvm_vcpu *vcpu, unsigned long cr0);
	void (*set_cr4)(struct kvm_vcpu *vcpu, unsigned long cr4);
	int (*set_efer)(struct kvm_vcpu *vcpu, u64 efer);
	void (*get_idt)(struct kvm_vcpu *vcpu, struct desc_ptr *dt);
	void (*set_idt)(struct kvm_vcpu *vcpu, struct desc_ptr *dt);
	void (*get_gdt)(struct kvm_vcpu *vcpu, struct desc_ptr *dt);
	void (*set_gdt)(struct kvm_vcpu *vcpu, struct desc_ptr *dt);
	void (*sync_dirty_debug_regs)(struct kvm_vcpu *vcpu);
	void (*set_dr7)(struct kvm_vcpu *vcpu, unsigned long value);
	void (*cache_reg)(struct kvm_vcpu *vcpu, enum kvm_reg reg);
	unsigned long (*get_rflags)(struct kvm_vcpu *vcpu);
	void (*set_rflags)(struct kvm_vcpu *vcpu, unsigned long rflags);

	void (*tlb_flush_all)(struct kvm_vcpu *vcpu);
	void (*tlb_flush_current)(struct kvm_vcpu *vcpu);
	int  (*tlb_remote_flush)(struct kvm *kvm);
	int  (*tlb_remote_flush_with_range)(struct kvm *kvm,
			struct kvm_tlb_range *range);

	/*
	 * Flush any TLB entries associated with the given GVA.
	 * Does not need to flush GPA->HPA mappings.
	 * Can potentially get non-canonical addresses through INVLPGs, which
	 * the implementation may choose to ignore if appropriate.
	 */
	void (*tlb_flush_gva)(struct kvm_vcpu *vcpu, gva_t addr);

	/*
	 * Flush any TLB entries created by the guest.  Like tlb_flush_gva(),
	 * does not need to flush GPA->HPA mappings.
	 */
	void (*tlb_flush_guest)(struct kvm_vcpu *vcpu);

	enum exit_fastpath_completion (*run)(struct kvm_vcpu *vcpu);
	int (*handle_exit)(struct kvm_vcpu *vcpu,
		enum exit_fastpath_completion exit_fastpath);
	int (*skip_emulated_instruction)(struct kvm_vcpu *vcpu);
	void (*update_emulated_instruction)(struct kvm_vcpu *vcpu);
	void (*set_interrupt_shadow)(struct kvm_vcpu *vcpu, int mask);
	u32 (*get_interrupt_shadow)(struct kvm_vcpu *vcpu);
	void (*patch_hypercall)(struct kvm_vcpu *vcpu,
				unsigned char *hypercall_addr);
	void (*set_irq)(struct kvm_vcpu *vcpu);
	void (*set_nmi)(struct kvm_vcpu *vcpu);
	void (*queue_exception)(struct kvm_vcpu *vcpu);
	void (*cancel_injection)(struct kvm_vcpu *vcpu);
	int (*interrupt_allowed)(struct kvm_vcpu *vcpu, bool for_injection);
	int (*nmi_allowed)(struct kvm_vcpu *vcpu, bool for_injection);
	bool (*get_nmi_mask)(struct kvm_vcpu *vcpu);
	void (*set_nmi_mask)(struct kvm_vcpu *vcpu, bool masked);
	void (*enable_nmi_window)(struct kvm_vcpu *vcpu);
	void (*enable_irq_window)(struct kvm_vcpu *vcpu);
	void (*update_cr8_intercept)(struct kvm_vcpu *vcpu, int tpr, int irr);
	bool (*check_apicv_inhibit_reasons)(ulong bit);
	void (*pre_update_apicv_exec_ctrl)(struct kvm *kvm, bool activate);
	void (*refresh_apicv_exec_ctrl)(struct kvm_vcpu *vcpu);
	void (*hwapic_irr_update)(struct kvm_vcpu *vcpu, int max_irr);
	void (*hwapic_isr_update)(struct kvm_vcpu *vcpu, int isr);
	bool (*guest_apic_has_interrupt)(struct kvm_vcpu *vcpu);
	void (*load_eoi_exitmap)(struct kvm_vcpu *vcpu, u64 *eoi_exit_bitmap);
	void (*set_virtual_apic_mode)(struct kvm_vcpu *vcpu);
	void (*set_apic_access_page_addr)(struct kvm_vcpu *vcpu);
	int (*deliver_posted_interrupt)(struct kvm_vcpu *vcpu, int vector);
	int (*sync_pir_to_irr)(struct kvm_vcpu *vcpu);
	int (*set_tss_addr)(struct kvm *kvm, unsigned int addr);
	int (*set_identity_map_addr)(struct kvm *kvm, u64 ident_addr);
	u64 (*get_mt_mask)(struct kvm_vcpu *vcpu, gfn_t gfn, bool is_mmio);

	void (*load_mmu_pgd)(struct kvm_vcpu *vcpu, hpa_t root_hpa,
			     int root_level);

	bool (*has_wbinvd_exit)(void);

	/* Returns actual tsc_offset set in active VMCS */
	u64 (*write_l1_tsc_offset)(struct kvm_vcpu *vcpu, u64 offset);

	/*
	 * Retrieve somewhat arbitrary exit information.  Intended to be used
	 * only from within tracepoints to avoid VMREADs when tracing is off.
	 */
	void (*get_exit_info)(struct kvm_vcpu *vcpu, u64 *info1, u64 *info2,
			      u32 *exit_int_info, u32 *exit_int_info_err_code);

	int (*check_intercept)(struct kvm_vcpu *vcpu,
			       struct x86_instruction_info *info,
			       enum x86_intercept_stage stage,
			       struct x86_exception *exception);
	void (*handle_exit_irqoff)(struct kvm_vcpu *vcpu);

	void (*request_immediate_exit)(struct kvm_vcpu *vcpu);

	void (*sched_in)(struct kvm_vcpu *kvm, int cpu);

	/*
	 * Size of the CPU's dirty log buffer, i.e. VMX's PML buffer.  A zero
	 * value indicates CPU dirty logging is unsupported or disabled.
	 */
	int cpu_dirty_log_size;
	void (*update_cpu_dirty_logging)(struct kvm_vcpu *vcpu);

	/* pmu operations of sub-arch */
	const struct kvm_pmu_ops *pmu_ops;
	const struct kvm_x86_nested_ops *nested_ops;

	/*
	 * Architecture specific hooks for vCPU blocking due to
	 * HLT instruction.
	 * Returns for .pre_block():
	 *    - 0 means continue to block the vCPU.
	 *    - 1 means we cannot block the vCPU since some event
	 *        happens during this period, such as, 'ON' bit in
	 *        posted-interrupts descriptor is set.
	 */
	int (*pre_block)(struct kvm_vcpu *vcpu);
	void (*post_block)(struct kvm_vcpu *vcpu);

	void (*vcpu_blocking)(struct kvm_vcpu *vcpu);
	void (*vcpu_unblocking)(struct kvm_vcpu *vcpu);

	int (*update_pi_irte)(struct kvm *kvm, unsigned int host_irq,
			      uint32_t guest_irq, bool set);
	void (*apicv_post_state_restore)(struct kvm_vcpu *vcpu);
	bool (*dy_apicv_has_pending_interrupt)(struct kvm_vcpu *vcpu);

	int (*set_hv_timer)(struct kvm_vcpu *vcpu, u64 guest_deadline_tsc,
			    bool *expired);
	void (*cancel_hv_timer)(struct kvm_vcpu *vcpu);

	void (*setup_mce)(struct kvm_vcpu *vcpu);

	int (*smi_allowed)(struct kvm_vcpu *vcpu, bool for_injection);
	int (*pre_enter_smm)(struct kvm_vcpu *vcpu, char *smstate);
	int (*pre_leave_smm)(struct kvm_vcpu *vcpu, const char *smstate);
	void (*enable_smi_window)(struct kvm_vcpu *vcpu);

	int (*mem_enc_op)(struct kvm *kvm, void __user *argp);
	int (*mem_enc_reg_region)(struct kvm *kvm, struct kvm_enc_region *argp);
	int (*mem_enc_unreg_region)(struct kvm *kvm, struct kvm_enc_region *argp);
	int (*vm_copy_enc_context_from)(struct kvm *kvm, unsigned int source_fd);

	int (*get_msr_feature)(struct kvm_msr_entry *entry);

	bool (*can_emulate_instruction)(struct kvm_vcpu *vcpu, void *insn, int insn_len);

	bool (*apic_init_signal_blocked)(struct kvm_vcpu *vcpu);
	int (*enable_direct_tlbflush)(struct kvm_vcpu *vcpu);

	void (*migrate_timers)(struct kvm_vcpu *vcpu);
	void (*msr_filter_changed)(struct kvm_vcpu *vcpu);
	int (*complete_emulated_msr)(struct kvm_vcpu *vcpu, int err);

	void (*vcpu_deliver_sipi_vector)(struct kvm_vcpu *vcpu, u8 vector);
};

struct kvm_x86_nested_ops {
	int (*check_events)(struct kvm_vcpu *vcpu);
	bool (*hv_timer_pending)(struct kvm_vcpu *vcpu);
	void (*triple_fault)(struct kvm_vcpu *vcpu);
	int (*get_state)(struct kvm_vcpu *vcpu,
			 struct kvm_nested_state __user *user_kvm_nested_state,
			 unsigned user_data_size);
	int (*set_state)(struct kvm_vcpu *vcpu,
			 struct kvm_nested_state __user *user_kvm_nested_state,
			 struct kvm_nested_state *kvm_state);
	bool (*get_nested_state_pages)(struct kvm_vcpu *vcpu);
	int (*write_log_dirty)(struct kvm_vcpu *vcpu, gpa_t l2_gpa);

	int (*enable_evmcs)(struct kvm_vcpu *vcpu,
			    uint16_t *vmcs_version);
	uint16_t (*get_evmcs_version)(struct kvm_vcpu *vcpu);
};

struct kvm_x86_init_ops {
	int (*cpu_has_kvm_support)(void);
	int (*disabled_by_bios)(void);
	int (*check_processor_compatibility)(void);
	int (*hardware_setup)(void);

	struct kvm_x86_ops *runtime_ops;
};

struct kvm_arch_async_pf {
	u32 token;
	gfn_t gfn;
	unsigned long cr3;
	bool direct_map;
};

extern u64 __read_mostly host_efer;
extern bool __read_mostly allow_smaller_maxphyaddr;
extern struct kvm_x86_ops kvm_x86_ops;

#define KVM_X86_OP(func) \
	DECLARE_STATIC_CALL(kvm_x86_##func, *(((struct kvm_x86_ops *)0)->func));
#define KVM_X86_OP_NULL KVM_X86_OP
#include <asm/kvm-x86-ops.h>

static inline void kvm_ops_static_call_update(void)
{
#define KVM_X86_OP(func) \
	static_call_update(kvm_x86_##func, kvm_x86_ops.func);
#define KVM_X86_OP_NULL KVM_X86_OP
#include <asm/kvm-x86-ops.h>
}

#define __KVM_HAVE_ARCH_VM_ALLOC
static inline struct kvm *kvm_arch_alloc_vm(void)
{
	return __vmalloc(kvm_x86_ops.vm_size, GFP_KERNEL_ACCOUNT | __GFP_ZERO);
}
void kvm_arch_free_vm(struct kvm *kvm);

#define __KVM_HAVE_ARCH_FLUSH_REMOTE_TLB
static inline int kvm_arch_flush_remote_tlb(struct kvm *kvm)
{
	if (kvm_x86_ops.tlb_remote_flush &&
	    !static_call(kvm_x86_tlb_remote_flush)(kvm))
		return 0;
	else
		return -ENOTSUPP;
}

int kvm_mmu_module_init(void);
void kvm_mmu_module_exit(void);

void kvm_mmu_destroy(struct kvm_vcpu *vcpu);
int kvm_mmu_create(struct kvm_vcpu *vcpu);
void kvm_mmu_init_vm(struct kvm *kvm);
void kvm_mmu_uninit_vm(struct kvm *kvm);

void kvm_mmu_reset_context(struct kvm_vcpu *vcpu);
void kvm_mmu_slot_remove_write_access(struct kvm *kvm,
				      struct kvm_memory_slot *memslot,
				      int start_level);
void kvm_mmu_zap_collapsible_sptes(struct kvm *kvm,
				   const struct kvm_memory_slot *memslot);
void kvm_mmu_slot_leaf_clear_dirty(struct kvm *kvm,
				   struct kvm_memory_slot *memslot);
void kvm_mmu_zap_all(struct kvm *kvm);
void kvm_mmu_invalidate_mmio_sptes(struct kvm *kvm, u64 gen);
unsigned long kvm_mmu_calculate_default_mmu_pages(struct kvm *kvm);
void kvm_mmu_change_mmu_pages(struct kvm *kvm, unsigned long kvm_nr_mmu_pages);

int load_pdptrs(struct kvm_vcpu *vcpu, struct kvm_mmu *mmu, unsigned long cr3);
bool pdptrs_changed(struct kvm_vcpu *vcpu);

int emulator_write_phys(struct kvm_vcpu *vcpu, gpa_t gpa,
			  const void *val, int bytes);

struct kvm_irq_mask_notifier {
	void (*func)(struct kvm_irq_mask_notifier *kimn, bool masked);
	int irq;
	struct hlist_node link;
};

void kvm_register_irq_mask_notifier(struct kvm *kvm, int irq,
				    struct kvm_irq_mask_notifier *kimn);
void kvm_unregister_irq_mask_notifier(struct kvm *kvm, int irq,
				      struct kvm_irq_mask_notifier *kimn);
void kvm_fire_mask_notifiers(struct kvm *kvm, unsigned irqchip, unsigned pin,
			     bool mask);

extern bool tdp_enabled;

u64 vcpu_tsc_khz(struct kvm_vcpu *vcpu);

/* control of guest tsc rate supported? */
extern bool kvm_has_tsc_control;
/* maximum supported tsc_khz for guests */
extern u32  kvm_max_guest_tsc_khz;
/* number of bits of the fractional part of the TSC scaling ratio */
extern u8   kvm_tsc_scaling_ratio_frac_bits;
/* maximum allowed value of TSC scaling ratio */
extern u64  kvm_max_tsc_scaling_ratio;
/* 1ull << kvm_tsc_scaling_ratio_frac_bits */
extern u64  kvm_default_tsc_scaling_ratio;
/* bus lock detection supported? */
extern bool kvm_has_bus_lock_exit;

extern u64 kvm_mce_cap_supported;

/*
 * EMULTYPE_NO_DECODE - Set when re-emulating an instruction (after completing
 *			userspace I/O) to indicate that the emulation context
 *			should be reused as is, i.e. skip initialization of
 *			emulation context, instruction fetch and decode.
 *
 * EMULTYPE_TRAP_UD - Set when emulating an intercepted #UD from hardware.
 *		      Indicates that only select instructions (tagged with
 *		      EmulateOnUD) should be emulated (to minimize the emulator
 *		      attack surface).  See also EMULTYPE_TRAP_UD_FORCED.
 *
 * EMULTYPE_SKIP - Set when emulating solely to skip an instruction, i.e. to
 *		   decode the instruction length.  For use *only* by
 *		   kvm_x86_ops.skip_emulated_instruction() implementations.
 *
 * EMULTYPE_ALLOW_RETRY_PF - Set when the emulator should resume the guest to
 *			     retry native execution under certain conditions,
 *			     Can only be set in conjunction with EMULTYPE_PF.
 *
 * EMULTYPE_TRAP_UD_FORCED - Set when emulating an intercepted #UD that was
 *			     triggered by KVM's magic "force emulation" prefix,
 *			     which is opt in via module param (off by default).
 *			     Bypasses EmulateOnUD restriction despite emulating
 *			     due to an intercepted #UD (see EMULTYPE_TRAP_UD).
 *			     Used to test the full emulator from userspace.
 *
 * EMULTYPE_VMWARE_GP - Set when emulating an intercepted #GP for VMware
 *			backdoor emulation, which is opt in via module param.
 *			VMware backdoor emulation handles select instructions
 *			and reinjects the #GP for all other cases.
 *
 * EMULTYPE_PF - Set when emulating MMIO by way of an intercepted #PF, in which
 *		 case the CR2/GPA value pass on the stack is valid.
 */
#define EMULTYPE_NO_DECODE	    (1 << 0)
#define EMULTYPE_TRAP_UD	    (1 << 1)
#define EMULTYPE_SKIP		    (1 << 2)
#define EMULTYPE_ALLOW_RETRY_PF	    (1 << 3)
#define EMULTYPE_TRAP_UD_FORCED	    (1 << 4)
#define EMULTYPE_VMWARE_GP	    (1 << 5)
#define EMULTYPE_PF		    (1 << 6)

int kvm_emulate_instruction(struct kvm_vcpu *vcpu, int emulation_type);
int kvm_emulate_instruction_from_buffer(struct kvm_vcpu *vcpu,
					void *insn, int insn_len);

void kvm_enable_efer_bits(u64);
bool kvm_valid_efer(struct kvm_vcpu *vcpu, u64 efer);
int __kvm_get_msr(struct kvm_vcpu *vcpu, u32 index, u64 *data, bool host_initiated);
int kvm_get_msr(struct kvm_vcpu *vcpu, u32 index, u64 *data);
int kvm_set_msr(struct kvm_vcpu *vcpu, u32 index, u64 data);
int kvm_emulate_rdmsr(struct kvm_vcpu *vcpu);
int kvm_emulate_wrmsr(struct kvm_vcpu *vcpu);
int kvm_emulate_as_nop(struct kvm_vcpu *vcpu);
int kvm_emulate_invd(struct kvm_vcpu *vcpu);
int kvm_emulate_mwait(struct kvm_vcpu *vcpu);
int kvm_handle_invalid_op(struct kvm_vcpu *vcpu);
int kvm_emulate_monitor(struct kvm_vcpu *vcpu);

int kvm_fast_pio(struct kvm_vcpu *vcpu, int size, unsigned short port, int in);
int kvm_emulate_cpuid(struct kvm_vcpu *vcpu);
int kvm_emulate_halt(struct kvm_vcpu *vcpu);
int kvm_vcpu_halt(struct kvm_vcpu *vcpu);
int kvm_emulate_ap_reset_hold(struct kvm_vcpu *vcpu);
int kvm_emulate_wbinvd(struct kvm_vcpu *vcpu);

void kvm_get_segment(struct kvm_vcpu *vcpu, struct kvm_segment *var, int seg);
int kvm_load_segment_descriptor(struct kvm_vcpu *vcpu, u16 selector, int seg);
void kvm_vcpu_deliver_sipi_vector(struct kvm_vcpu *vcpu, u8 vector);

int kvm_task_switch(struct kvm_vcpu *vcpu, u16 tss_selector, int idt_index,
		    int reason, bool has_error_code, u32 error_code);

void kvm_free_guest_fpu(struct kvm_vcpu *vcpu);

void kvm_post_set_cr0(struct kvm_vcpu *vcpu, unsigned long old_cr0, unsigned long cr0);
void kvm_post_set_cr4(struct kvm_vcpu *vcpu, unsigned long old_cr4, unsigned long cr4);
int kvm_set_cr0(struct kvm_vcpu *vcpu, unsigned long cr0);
int kvm_set_cr3(struct kvm_vcpu *vcpu, unsigned long cr3);
int kvm_set_cr4(struct kvm_vcpu *vcpu, unsigned long cr4);
int kvm_set_cr8(struct kvm_vcpu *vcpu, unsigned long cr8);
int kvm_set_dr(struct kvm_vcpu *vcpu, int dr, unsigned long val);
void kvm_get_dr(struct kvm_vcpu *vcpu, int dr, unsigned long *val);
unsigned long kvm_get_cr8(struct kvm_vcpu *vcpu);
void kvm_lmsw(struct kvm_vcpu *vcpu, unsigned long msw);
void kvm_get_cs_db_l_bits(struct kvm_vcpu *vcpu, int *db, int *l);
int kvm_emulate_xsetbv(struct kvm_vcpu *vcpu);

int kvm_get_msr_common(struct kvm_vcpu *vcpu, struct msr_data *msr);
int kvm_set_msr_common(struct kvm_vcpu *vcpu, struct msr_data *msr);

unsigned long kvm_get_rflags(struct kvm_vcpu *vcpu);
void kvm_set_rflags(struct kvm_vcpu *vcpu, unsigned long rflags);
int kvm_emulate_rdpmc(struct kvm_vcpu *vcpu);

void kvm_queue_exception(struct kvm_vcpu *vcpu, unsigned nr);
void kvm_queue_exception_e(struct kvm_vcpu *vcpu, unsigned nr, u32 error_code);
void kvm_queue_exception_p(struct kvm_vcpu *vcpu, unsigned nr, unsigned long payload);
void kvm_requeue_exception(struct kvm_vcpu *vcpu, unsigned nr);
void kvm_requeue_exception_e(struct kvm_vcpu *vcpu, unsigned nr, u32 error_code);
void kvm_inject_page_fault(struct kvm_vcpu *vcpu, struct x86_exception *fault);
bool kvm_inject_emulated_page_fault(struct kvm_vcpu *vcpu,
				    struct x86_exception *fault);
int kvm_read_guest_page_mmu(struct kvm_vcpu *vcpu, struct kvm_mmu *mmu,
			    gfn_t gfn, void *data, int offset, int len,
			    u32 access);
bool kvm_require_cpl(struct kvm_vcpu *vcpu, int required_cpl);
bool kvm_require_dr(struct kvm_vcpu *vcpu, int dr);

static inline int __kvm_irq_line_state(unsigned long *irq_state,
				       int irq_source_id, int level)
{
	/* Logical OR for level trig interrupt */
	if (level)
		__set_bit(irq_source_id, irq_state);
	else
		__clear_bit(irq_source_id, irq_state);

	return !!(*irq_state);
}

#define KVM_MMU_ROOT_CURRENT		BIT(0)
#define KVM_MMU_ROOT_PREVIOUS(i)	BIT(1+i)
#define KVM_MMU_ROOTS_ALL		(~0UL)

int kvm_pic_set_irq(struct kvm_pic *pic, int irq, int irq_source_id, int level);
void kvm_pic_clear_all(struct kvm_pic *pic, int irq_source_id);

void kvm_inject_nmi(struct kvm_vcpu *vcpu);

void kvm_update_dr7(struct kvm_vcpu *vcpu);

int kvm_mmu_unprotect_page(struct kvm *kvm, gfn_t gfn);
void __kvm_mmu_free_some_pages(struct kvm_vcpu *vcpu);
void kvm_mmu_free_roots(struct kvm_vcpu *vcpu, struct kvm_mmu *mmu,
			ulong roots_to_free);
gpa_t translate_nested_gpa(struct kvm_vcpu *vcpu, gpa_t gpa, u32 access,
			   struct x86_exception *exception);
gpa_t kvm_mmu_gva_to_gpa_read(struct kvm_vcpu *vcpu, gva_t gva,
			      struct x86_exception *exception);
gpa_t kvm_mmu_gva_to_gpa_fetch(struct kvm_vcpu *vcpu, gva_t gva,
			       struct x86_exception *exception);
gpa_t kvm_mmu_gva_to_gpa_write(struct kvm_vcpu *vcpu, gva_t gva,
			       struct x86_exception *exception);
gpa_t kvm_mmu_gva_to_gpa_system(struct kvm_vcpu *vcpu, gva_t gva,
				struct x86_exception *exception);

bool kvm_apicv_activated(struct kvm *kvm);
void kvm_apicv_init(struct kvm *kvm, bool enable);
void kvm_vcpu_update_apicv(struct kvm_vcpu *vcpu);
void kvm_request_apicv_update(struct kvm *kvm, bool activate,
			      unsigned long bit);

int kvm_emulate_hypercall(struct kvm_vcpu *vcpu);

int kvm_mmu_page_fault(struct kvm_vcpu *vcpu, gpa_t cr2_or_gpa, u64 error_code,
		       void *insn, int insn_len);
void kvm_mmu_invlpg(struct kvm_vcpu *vcpu, gva_t gva);
void kvm_mmu_invalidate_gva(struct kvm_vcpu *vcpu, struct kvm_mmu *mmu,
			    gva_t gva, hpa_t root_hpa);
void kvm_mmu_invpcid_gva(struct kvm_vcpu *vcpu, gva_t gva, unsigned long pcid);
void kvm_mmu_new_pgd(struct kvm_vcpu *vcpu, gpa_t new_pgd, bool skip_tlb_flush,
		     bool skip_mmu_sync);

void kvm_configure_mmu(bool enable_tdp, int tdp_max_root_level,
		       int tdp_huge_page_level);

static inline u16 kvm_read_ldt(void)
{
	u16 ldt;
	asm("sldt %0" : "=g"(ldt));
	return ldt;
}

static inline void kvm_load_ldt(u16 sel)
{
	asm("lldt %0" : : "rm"(sel));
}

#ifdef CONFIG_X86_64
static inline unsigned long read_msr(unsigned long msr)
{
	u64 value;

	rdmsrl(msr, value);
	return value;
}
#endif

static inline u32 get_rdx_init_val(void)
{
	return 0x600; /* P6 family */
}

static inline void kvm_inject_gp(struct kvm_vcpu *vcpu, u32 error_code)
{
	kvm_queue_exception_e(vcpu, GP_VECTOR, error_code);
}

#define TSS_IOPB_BASE_OFFSET 0x66
#define TSS_BASE_SIZE 0x68
#define TSS_IOPB_SIZE (65536 / 8)
#define TSS_REDIRECTION_SIZE (256 / 8)
#define RMODE_TSS_SIZE							\
	(TSS_BASE_SIZE + TSS_REDIRECTION_SIZE + TSS_IOPB_SIZE + 1)

enum {
	TASK_SWITCH_CALL = 0,
	TASK_SWITCH_IRET = 1,
	TASK_SWITCH_JMP = 2,
	TASK_SWITCH_GATE = 3,
};

#define HF_GIF_MASK		(1 << 0)
#define HF_NMI_MASK		(1 << 3)
#define HF_IRET_MASK		(1 << 4)
#define HF_GUEST_MASK		(1 << 5) /* VCPU is in guest-mode */
#define HF_SMM_MASK		(1 << 6)
#define HF_SMM_INSIDE_NMI_MASK	(1 << 7)

#define __KVM_VCPU_MULTIPLE_ADDRESS_SPACE
#define KVM_ADDRESS_SPACE_NUM 2

#define kvm_arch_vcpu_memslots_id(vcpu) ((vcpu)->arch.hflags & HF_SMM_MASK ? 1 : 0)
#define kvm_memslots_for_spte_role(kvm, role) __kvm_memslots(kvm, (role).smm)

asmlinkage void kvm_spurious_fault(void);

/*
 * Hardware virtualization extension instructions may fault if a
 * reboot turns off virtualization while processes are running.
 * Usually after catching the fault we just panic; during reboot
 * instead the instruction is ignored.
 */
#define __kvm_handle_fault_on_reboot(insn)				\
	"666: \n\t"							\
	insn "\n\t"							\
	"jmp	668f \n\t"						\
	"667: \n\t"							\
	"1: \n\t"							\
	".pushsection .discard.instr_begin \n\t"			\
	".long 1b - . \n\t"						\
	".popsection \n\t"						\
	"call	kvm_spurious_fault \n\t"				\
	"1: \n\t"							\
	".pushsection .discard.instr_end \n\t"				\
	".long 1b - . \n\t"						\
	".popsection \n\t"						\
	"668: \n\t"							\
	_ASM_EXTABLE(666b, 667b)

#define KVM_ARCH_WANT_MMU_NOTIFIER

int kvm_cpu_has_injectable_intr(struct kvm_vcpu *v);
int kvm_cpu_has_interrupt(struct kvm_vcpu *vcpu);
int kvm_cpu_has_extint(struct kvm_vcpu *v);
int kvm_arch_interrupt_allowed(struct kvm_vcpu *vcpu);
int kvm_cpu_get_interrupt(struct kvm_vcpu *v);
void kvm_vcpu_reset(struct kvm_vcpu *vcpu, bool init_event);
void kvm_vcpu_reload_apic_access_page(struct kvm_vcpu *vcpu);

int kvm_pv_send_ipi(struct kvm *kvm, unsigned long ipi_bitmap_low,
		    unsigned long ipi_bitmap_high, u32 min,
		    unsigned long icr, int op_64_bit);

void kvm_define_user_return_msr(unsigned index, u32 msr);
int kvm_set_user_return_msr(unsigned index, u64 val, u64 mask);

u64 kvm_scale_tsc(struct kvm_vcpu *vcpu, u64 tsc);
u64 kvm_read_l1_tsc(struct kvm_vcpu *vcpu, u64 host_tsc);

unsigned long kvm_get_linear_rip(struct kvm_vcpu *vcpu);
bool kvm_is_linear_rip(struct kvm_vcpu *vcpu, unsigned long linear_rip);

void kvm_make_mclock_inprogress_request(struct kvm *kvm);
void kvm_make_scan_ioapic_request(struct kvm *kvm);
void kvm_make_scan_ioapic_request_mask(struct kvm *kvm,
				       unsigned long *vcpu_bitmap);

bool kvm_arch_async_page_not_present(struct kvm_vcpu *vcpu,
				     struct kvm_async_pf *work);
void kvm_arch_async_page_present(struct kvm_vcpu *vcpu,
				 struct kvm_async_pf *work);
void kvm_arch_async_page_ready(struct kvm_vcpu *vcpu,
			       struct kvm_async_pf *work);
void kvm_arch_async_page_present_queued(struct kvm_vcpu *vcpu);
bool kvm_arch_can_dequeue_async_page_present(struct kvm_vcpu *vcpu);
extern bool kvm_find_async_pf_gfn(struct kvm_vcpu *vcpu, gfn_t gfn);

int kvm_skip_emulated_instruction(struct kvm_vcpu *vcpu);
int kvm_complete_insn_gp(struct kvm_vcpu *vcpu, int err);
void __kvm_request_immediate_exit(struct kvm_vcpu *vcpu);

int kvm_is_in_guest(void);

void __user *__x86_set_memory_region(struct kvm *kvm, int id, gpa_t gpa,
				     u32 size);
bool kvm_vcpu_is_reset_bsp(struct kvm_vcpu *vcpu);
bool kvm_vcpu_is_bsp(struct kvm_vcpu *vcpu);

bool kvm_intr_is_single_vcpu(struct kvm *kvm, struct kvm_lapic_irq *irq,
			     struct kvm_vcpu **dest_vcpu);

void kvm_set_msi_irq(struct kvm *kvm, struct kvm_kernel_irq_routing_entry *e,
		     struct kvm_lapic_irq *irq);

static inline bool kvm_irq_is_postable(struct kvm_lapic_irq *irq)
{
	/* We can only post Fixed and LowPrio IRQs */
	return (irq->delivery_mode == APIC_DM_FIXED ||
		irq->delivery_mode == APIC_DM_LOWEST);
}

static inline void kvm_arch_vcpu_blocking(struct kvm_vcpu *vcpu)
{
	static_call_cond(kvm_x86_vcpu_blocking)(vcpu);
}

static inline void kvm_arch_vcpu_unblocking(struct kvm_vcpu *vcpu)
{
	static_call_cond(kvm_x86_vcpu_unblocking)(vcpu);
}

static inline void kvm_arch_vcpu_block_finish(struct kvm_vcpu *vcpu) {}

static inline int kvm_cpu_get_apicid(int mps_cpu)
{
#ifdef CONFIG_X86_LOCAL_APIC
	return default_cpu_present_to_apicid(mps_cpu);
#else
	WARN_ON_ONCE(1);
	return BAD_APICID;
#endif
}

#define put_smstate(type, buf, offset, val)                      \
	*(type *)((buf) + (offset) - 0x7e00) = val

#define GET_SMSTATE(type, buf, offset)		\
	(*(type *)((buf) + (offset) - 0x7e00))

int kvm_cpu_dirty_log_size(void);

#endif /* _ASM_X86_KVM_HOST_H */<|MERGE_RESOLUTION|>--- conflicted
+++ resolved
@@ -1064,12 +1064,9 @@
 	/* Deflect RDMSR and WRMSR to user space when they trigger a #GP */
 	u32 user_space_msr_mask;
 	struct kvm_x86_msr_filter __rcu *msr_filter;
-<<<<<<< HEAD
-=======
 
 	/* Guest can access the SGX PROVISIONKEY. */
 	bool sgx_provisioning_allowed;
->>>>>>> 3bf0fcd7
 
 	struct kvm_pmu_event_filter __rcu *pmu_event_filter;
 	struct task_struct *nx_lpage_recovery_thread;
