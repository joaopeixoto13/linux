--- conflicted
+++ resolved
@@ -11,13 +11,6 @@
  */
 
 #include <linux/kernel.h>
-<<<<<<< HEAD
-
-#include <asm/io.h>
-
-#include "pm-rcar.h"
-#include "r8a7790.h"
-=======
 #include <linux/smp.h>
 #include <asm/io.h>
 #include "common.h"
@@ -33,7 +26,6 @@
 
 /* On-chip RAM */
 #define MERAM          0xe8080000
->>>>>>> c2fff85e
 
 /* SYSC */
 #define SYSCIER 0x0c
