/* SPDX-License-Identifier: GPL-2.0 */
#ifdef CONFIG_PPC64
#define PROVIDE32(x)	PROVIDE(__unused__##x)
#else
#define PROVIDE32(x)	PROVIDE(x)
#endif

#define BSS_FIRST_SECTIONS *(.bss.prominit)
#define EMITS_PT_NOTE
#define RO_EXCEPTION_TABLE_ALIGN	0

#include <asm/page.h>
#include <asm-generic/vmlinux.lds.h>
#include <asm/cache.h>
#include <asm/thread_info.h>

#define STRICT_ALIGN_SIZE	(1 << CONFIG_DATA_SHIFT)

ENTRY(_stext)

PHDRS {
	text PT_LOAD FLAGS(7); /* RWX */
	note PT_NOTE FLAGS(0);
}

#ifdef CONFIG_PPC64
OUTPUT_ARCH(powerpc:common64)
jiffies = jiffies_64;
#else
OUTPUT_ARCH(powerpc:common)
jiffies = jiffies_64 + 4;
#endif
SECTIONS
{
	. = KERNELBASE;

/*
 * Text, read only data and other permanent read-only sections
 */

	_text = .;
	_stext = .;

	/*
	 * Head text.
	 * This needs to be in its own output section to avoid ld placing
	 * branch trampoline stubs randomly throughout the fixed sections,
	 * which it will do (even if the branch comes from another section)
	 * in order to optimize stub generation.
	 */
	.head.text : AT(ADDR(.head.text) - LOAD_OFFSET) {
#ifdef CONFIG_PPC64
		KEEP(*(.head.text.first_256B));
#ifdef CONFIG_PPC_BOOK3E
#else
		KEEP(*(.head.text.real_vectors));
		*(.head.text.real_trampolines);
		KEEP(*(.head.text.virt_vectors));
		*(.head.text.virt_trampolines);
# if defined(CONFIG_PPC_PSERIES) || defined(CONFIG_PPC_POWERNV)
		KEEP(*(.head.data.fwnmi_page));
# endif
#endif
#else /* !CONFIG_PPC64 */
		HEAD_TEXT
#endif
	} :text

	__head_end = .;

#ifdef CONFIG_PPC64
	/*
	 * ALIGN(0) overrides the default output section alignment because
	 * this needs to start right after .head.text in order for fixed
	 * section placement to work.
	 */
	.text ALIGN(0) : AT(ADDR(.text) - LOAD_OFFSET) {
#ifdef CONFIG_LD_HEAD_STUB_CATCH
		KEEP(*(.linker_stub_catch));
		. = . ;
#endif

#else
	.text : AT(ADDR(.text) - LOAD_OFFSET) {
		ALIGN_FUNCTION();
#endif
		/* careful! __ftr_alt_* sections need to be close to .text */
		*(.text.hot .text.hot.* TEXT_MAIN .text.fixup .text.unlikely .text.unlikely.* .fixup __ftr_alt_* .ref.text);
#ifdef CONFIG_PPC64
		*(.tramp.ftrace.text);
#endif
		NOINSTR_TEXT
		SCHED_TEXT
		CPUIDLE_TEXT
		LOCK_TEXT
		KPROBES_TEXT
		IRQENTRY_TEXT
		SOFTIRQENTRY_TEXT
		/*
		 * -Os builds call FP save/restore functions. The powerpc64
		 * linker generates those on demand in the .sfpr section.
		 * .sfpr gets placed at the beginning of a group of input
		 * sections, which can break start-of-text offset if it is
		 * included with the main text sections, so put it by itself.
		 */
		*(.sfpr);
		MEM_KEEP(init.text)
		MEM_KEEP(exit.text)

#ifdef CONFIG_PPC32
		*(.got1)
		__got2_start = .;
		*(.got2)
		__got2_end = .;
#endif /* CONFIG_PPC32 */

	} :text

	. = ALIGN(PAGE_SIZE);
	_etext = .;
	PROVIDE32 (etext = .);

	/* Read-only data */
	RO_DATA(PAGE_SIZE)

#ifdef CONFIG_PPC64
	. = ALIGN(8);
	__stf_entry_barrier_fixup : AT(ADDR(__stf_entry_barrier_fixup) - LOAD_OFFSET) {
		__start___stf_entry_barrier_fixup = .;
		*(__stf_entry_barrier_fixup)
		__stop___stf_entry_barrier_fixup = .;
	}

	. = ALIGN(8);
	__uaccess_flush_fixup : AT(ADDR(__uaccess_flush_fixup) - LOAD_OFFSET) {
		__start___uaccess_flush_fixup = .;
		*(__uaccess_flush_fixup)
		__stop___uaccess_flush_fixup = .;
	}

	. = ALIGN(8);
	__entry_flush_fixup : AT(ADDR(__entry_flush_fixup) - LOAD_OFFSET) {
		__start___entry_flush_fixup = .;
		*(__entry_flush_fixup)
		__stop___entry_flush_fixup = .;
	}

	. = ALIGN(8);
	__stf_exit_barrier_fixup : AT(ADDR(__stf_exit_barrier_fixup) - LOAD_OFFSET) {
		__start___stf_exit_barrier_fixup = .;
		*(__stf_exit_barrier_fixup)
		__stop___stf_exit_barrier_fixup = .;
	}

	. = ALIGN(8);
	__rfi_flush_fixup : AT(ADDR(__rfi_flush_fixup) - LOAD_OFFSET) {
		__start___rfi_flush_fixup = .;
		*(__rfi_flush_fixup)
		__stop___rfi_flush_fixup = .;
	}
#endif /* CONFIG_PPC64 */

#ifdef CONFIG_PPC_BARRIER_NOSPEC
	. = ALIGN(8);
	__spec_barrier_fixup : AT(ADDR(__spec_barrier_fixup) - LOAD_OFFSET) {
		__start___barrier_nospec_fixup = .;
		*(__barrier_nospec_fixup)
		__stop___barrier_nospec_fixup = .;
	}
#endif /* CONFIG_PPC_BARRIER_NOSPEC */

#ifdef CONFIG_PPC_FSL_BOOK3E
	. = ALIGN(8);
	__spec_btb_flush_fixup : AT(ADDR(__spec_btb_flush_fixup) - LOAD_OFFSET) {
		__start__btb_flush_fixup = .;
		*(__btb_flush_fixup)
		__stop__btb_flush_fixup = .;
	}
#endif

/*
 * Init sections discarded at runtime
 */
	. = ALIGN(STRICT_ALIGN_SIZE);
	__init_begin = .;
	. = ALIGN(PAGE_SIZE);
	.init.text : AT(ADDR(.init.text) - LOAD_OFFSET) {
		_sinittext = .;
		INIT_TEXT

		/*
		 *.init.text might be RO so we must ensure this section ends on
		 * a page boundary.
		 */
		. = ALIGN(PAGE_SIZE);
		_einittext = .;
#ifdef CONFIG_PPC64
		*(.tramp.ftrace.init);
#endif
	} :text

	/* .exit.text is discarded at runtime, not link time,
	 * to deal with references from __bug_table
	 */
	.exit.text : AT(ADDR(.exit.text) - LOAD_OFFSET) {
		EXIT_TEXT
	}

<<<<<<< HEAD
=======
	. = ALIGN(PAGE_SIZE);

>>>>>>> c93199e9
	INIT_DATA_SECTION(16)

	. = ALIGN(8);
	__ftr_fixup : AT(ADDR(__ftr_fixup) - LOAD_OFFSET) {
		__start___ftr_fixup = .;
		KEEP(*(__ftr_fixup))
		__stop___ftr_fixup = .;
	}
	. = ALIGN(8);
	__mmu_ftr_fixup : AT(ADDR(__mmu_ftr_fixup) - LOAD_OFFSET) {
		__start___mmu_ftr_fixup = .;
		KEEP(*(__mmu_ftr_fixup))
		__stop___mmu_ftr_fixup = .;
	}
	. = ALIGN(8);
	__lwsync_fixup : AT(ADDR(__lwsync_fixup) - LOAD_OFFSET) {
		__start___lwsync_fixup = .;
		KEEP(*(__lwsync_fixup))
		__stop___lwsync_fixup = .;
	}
#ifdef CONFIG_PPC64
	. = ALIGN(8);
	__fw_ftr_fixup : AT(ADDR(__fw_ftr_fixup) - LOAD_OFFSET) {
		__start___fw_ftr_fixup = .;
		KEEP(*(__fw_ftr_fixup))
		__stop___fw_ftr_fixup = .;
	}
#endif

	PERCPU_SECTION(L1_CACHE_BYTES)

	. = ALIGN(8);
	.machine.desc : AT(ADDR(.machine.desc) - LOAD_OFFSET) {
		__machine_desc_start = . ;
		KEEP(*(.machine.desc))
		__machine_desc_end = . ;
	}
#ifdef CONFIG_RELOCATABLE
	. = ALIGN(8);
	.dynsym : AT(ADDR(.dynsym) - LOAD_OFFSET)
	{
#ifdef CONFIG_PPC32
		__dynamic_symtab = .;
#endif
		*(.dynsym)
	}
	.dynstr : AT(ADDR(.dynstr) - LOAD_OFFSET) { *(.dynstr) }
	.dynamic : AT(ADDR(.dynamic) - LOAD_OFFSET)
	{
		__dynamic_start = .;
		*(.dynamic)
	}
	.hash : AT(ADDR(.hash) - LOAD_OFFSET) { *(.hash) }
	.gnu.hash : AT(ADDR(.gnu.hash) - LOAD_OFFSET) { *(.gnu.hash) }
	.interp : AT(ADDR(.interp) - LOAD_OFFSET) { *(.interp) }
	.rela.dyn : AT(ADDR(.rela.dyn) - LOAD_OFFSET)
	{
		__rela_dyn_start = .;
		*(.rela*)
	}
#endif
	/* .exit.data is discarded at runtime, not link time,
	 * to deal with references from .exit.text
	 */
	.exit.data : AT(ADDR(.exit.data) - LOAD_OFFSET) {
		EXIT_DATA
	}

	/* freed after init ends here */
	. = ALIGN(PAGE_SIZE);
	__init_end = .;

/*
 * And now the various read/write data
 */

	. = ALIGN(PAGE_SIZE);
	_sdata = .;

#ifdef CONFIG_PPC32
	.data : AT(ADDR(.data) - LOAD_OFFSET) {
		DATA_DATA
#ifdef CONFIG_UBSAN
		*(.data..Lubsan_data*)
		*(.data..Lubsan_type*)
#endif
		*(.data.rel*)
		*(SDATA_MAIN)
		*(.sdata2)
		*(.got.plt) *(.got)
		*(.plt)
		*(.branch_lt)
	}
#else
	.data : AT(ADDR(.data) - LOAD_OFFSET) {
		DATA_DATA
#ifdef CONFIG_UBSAN
		*(.data..Lubsan_data*)
		*(.data..Lubsan_type*)
#endif
		*(.data.rel*)
		*(.toc1)
		*(.branch_lt)
	}

	.opd : AT(ADDR(.opd) - LOAD_OFFSET) {
		__start_opd = .;
		KEEP(*(.opd))
		__end_opd = .;
	}

	. = ALIGN(256);
	.got : AT(ADDR(.got) - LOAD_OFFSET) {
		__toc_start = .;
#ifndef CONFIG_RELOCATABLE
		__prom_init_toc_start = .;
		arch/powerpc/kernel/prom_init.o*(.toc .got)
		__prom_init_toc_end = .;
#endif
		*(.got)
		*(.toc)
	}
#endif

	/* The initial task and kernel stack */
	INIT_TASK_DATA_SECTION(THREAD_ALIGN)

	.data..page_aligned : AT(ADDR(.data..page_aligned) - LOAD_OFFSET) {
		PAGE_ALIGNED_DATA(PAGE_SIZE)
	}

	.data..cacheline_aligned : AT(ADDR(.data..cacheline_aligned) - LOAD_OFFSET) {
		CACHELINE_ALIGNED_DATA(L1_CACHE_BYTES)
	}

	.data..read_mostly : AT(ADDR(.data..read_mostly) - LOAD_OFFSET) {
		READ_MOSTLY_DATA(L1_CACHE_BYTES)
	}

	. = ALIGN(PAGE_SIZE);
	.data_nosave : AT(ADDR(.data_nosave) - LOAD_OFFSET) {
		NOSAVE_DATA
	}

	BUG_TABLE

	. = ALIGN(PAGE_SIZE);
	_edata  =  .;
	PROVIDE32 (edata = .);

/*
 * And finally the bss
 */

	BSS_SECTION(0, 0, 0)

	. = ALIGN(PAGE_SIZE);
	_end = . ;
	PROVIDE32 (end = .);

	STABS_DEBUG
	DWARF_DEBUG
	ELF_DETAILS

	DISCARDS
	/DISCARD/ : {
		*(*.EMB.apuinfo)
		*(.glink .iplt .plt .rela* .comment)
		*(.gnu.version*)
		*(.gnu.attributes)
		*(.eh_frame)
	}
}<|MERGE_RESOLUTION|>--- conflicted
+++ resolved
@@ -206,11 +206,8 @@
 		EXIT_TEXT
 	}
 
-<<<<<<< HEAD
-=======
-	. = ALIGN(PAGE_SIZE);
-
->>>>>>> c93199e9
+	. = ALIGN(PAGE_SIZE);
+
 	INIT_DATA_SECTION(16)
 
 	. = ALIGN(8);
