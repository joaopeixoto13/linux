// SPDX-License-Identifier: GPL-2.0
/*
 *  linux/arch/m32r/kernel/traps.c
 *
 *  Copyright (C) 2001, 2002  Hirokazu Takata, Hiroyuki Kondo,
 *                            Hitoshi Yamamoto
 */

/*
 * 'traps.c' handles hardware traps and faults after we have saved some
 * state in 'entry.S'.
 */
#include <linux/init.h>
#include <linux/kernel.h>
#include <linux/kallsyms.h>
#include <linux/stddef.h>
#include <linux/ptrace.h>
#include <linux/sched/debug.h>
#include <linux/sched/task_stack.h>
#include <linux/mm.h>
#include <linux/cpu.h>

#include <asm/page.h>
#include <asm/processor.h>

#include <linux/uaccess.h>
#include <asm/io.h>
#include <linux/atomic.h>

#include <asm/smp.h>

#include <linux/module.h>

asmlinkage void alignment_check(void);
asmlinkage void ei_handler(void);
asmlinkage void rie_handler(void);
asmlinkage void debug_trap(void);
asmlinkage void cache_flushing_handler(void);
asmlinkage void ill_trap(void);

#ifdef CONFIG_SMP
extern void smp_reschedule_interrupt(void);
extern void smp_invalidate_interrupt(void);
extern void smp_call_function_interrupt(void);
extern void smp_ipi_timer_interrupt(void);
extern void smp_flush_cache_all_interrupt(void);
extern void smp_call_function_single_interrupt(void);

/*
 * for Boot AP function
 */
asm (
	"	.section .eit_vector4,\"ax\"	\n"
	"	.global _AP_RE			\n"
	"	.global startup_AP		\n"
	"_AP_RE:				\n"
	"	.fill 32, 4, 0			\n"
	"_AP_EI: bra	startup_AP		\n"
	"	.previous			\n"
);
#endif  /* CONFIG_SMP */

extern unsigned long	eit_vector[];
#define BRA_INSN(func, entry)	\
	((unsigned long)func - (unsigned long)eit_vector - entry*4)/4 \
	+ 0xff000000UL

static void set_eit_vector_entries(void)
{
	extern void default_eit_handler(void);
	extern void system_call(void);
	extern void pie_handler(void);
	extern void ace_handler(void);
	extern void tme_handler(void);
	extern void _flush_cache_copyback_all(void);

	eit_vector[0] = 0xd0c00001; /* seth r0, 0x01 */
	eit_vector[1] = BRA_INSN(default_eit_handler, 1);
	eit_vector[4] = 0xd0c00010; /* seth r0, 0x10 */
	eit_vector[5] = BRA_INSN(default_eit_handler, 5);
	eit_vector[8] = BRA_INSN(rie_handler, 8);
	eit_vector[12] = BRA_INSN(alignment_check, 12);
	eit_vector[16] = BRA_INSN(ill_trap, 16);
	eit_vector[17] = BRA_INSN(debug_trap, 17);
	eit_vector[18] = BRA_INSN(system_call, 18);
	eit_vector[19] = BRA_INSN(ill_trap, 19);
	eit_vector[20] = BRA_INSN(ill_trap, 20);
	eit_vector[21] = BRA_INSN(ill_trap, 21);
	eit_vector[22] = BRA_INSN(ill_trap, 22);
	eit_vector[23] = BRA_INSN(ill_trap, 23);
	eit_vector[24] = BRA_INSN(ill_trap, 24);
	eit_vector[25] = BRA_INSN(ill_trap, 25);
	eit_vector[26] = BRA_INSN(ill_trap, 26);
	eit_vector[27] = BRA_INSN(ill_trap, 27);
	eit_vector[28] = BRA_INSN(cache_flushing_handler, 28);
	eit_vector[29] = BRA_INSN(ill_trap, 29);
	eit_vector[30] = BRA_INSN(ill_trap, 30);
	eit_vector[31] = BRA_INSN(ill_trap, 31);
	eit_vector[32] = BRA_INSN(ei_handler, 32);
	eit_vector[64] = BRA_INSN(pie_handler, 64);
#ifdef CONFIG_MMU
	eit_vector[68] = BRA_INSN(ace_handler, 68);
	eit_vector[72] = BRA_INSN(tme_handler, 72);
#endif /* CONFIG_MMU */
#ifdef CONFIG_SMP
	eit_vector[184] = (unsigned long)smp_reschedule_interrupt;
	eit_vector[185] = (unsigned long)smp_invalidate_interrupt;
	eit_vector[186] = (unsigned long)smp_call_function_interrupt;
	eit_vector[187] = (unsigned long)smp_ipi_timer_interrupt;
	eit_vector[188] = (unsigned long)smp_flush_cache_all_interrupt;
	eit_vector[189] = 0;	/* CPU_BOOT_IPI */
	eit_vector[190] = (unsigned long)smp_call_function_single_interrupt;
	eit_vector[191] = 0;
#endif
	_flush_cache_copyback_all();
}

<<<<<<< HEAD
void abort(void)
{
	BUG();

	/* if that doesn't kill us, halt */
	panic("Oops failed to kill thread");
}

=======
>>>>>>> 03a0dded
void __init trap_init(void)
{
	set_eit_vector_entries();

	/*
	 * Should be a barrier for any external CPU state.
	 */
	cpu_init();
}

static int kstack_depth_to_print = 24;

static void show_trace(struct task_struct *task, unsigned long *stack)
{
	unsigned long addr;

	if (!stack)
		stack = (unsigned long*)&stack;

	printk("Call Trace: ");
	while (!kstack_end(stack)) {
		addr = *stack++;
		if (__kernel_text_address(addr))
			printk("[<%08lx>] %pSR\n", addr, (void *)addr);
	}
	printk("\n");
}

void show_stack(struct task_struct *task, unsigned long *sp)
{
	unsigned long  *stack;
	int  i;

	/*
	 * debugging aid: "show_stack(NULL);" prints the
	 * back trace for this cpu.
	 */

	if(sp==NULL) {
		if (task)
			sp = (unsigned long *)task->thread.sp;
		else
			sp=(unsigned long*)&sp;
	}

	stack = sp;
	for(i=0; i < kstack_depth_to_print; i++) {
		if (kstack_end(stack))
			break;
		if (i && ((i % 4) == 0))
			printk("\n       ");
		printk("%08lx ", *stack++);
	}
	printk("\n");
	show_trace(task, sp);
}

static void show_registers(struct pt_regs *regs)
{
	int i = 0;
	int in_kernel = 1;
	unsigned long sp;

	printk("CPU:    %d\n", smp_processor_id());
	show_regs(regs);

	sp = (unsigned long) (1+regs);
	if (user_mode(regs)) {
		in_kernel = 0;
		sp = regs->spu;
		printk("SPU: %08lx\n", sp);
	} else {
		printk("SPI: %08lx\n", sp);
	}
	printk("Process %s (pid: %d, process nr: %d, stackpage=%08lx)",
		current->comm, task_pid_nr(current), 0xffff & i, 4096+(unsigned long)current);

	/*
	 * When in-kernel, we also print out the stack and code at the
	 * time of the fault..
	 */
	if (in_kernel) {
		printk("\nStack: ");
		show_stack(current, (unsigned long*) sp);

		printk("\nCode: ");
		if (regs->bpc < PAGE_OFFSET)
			goto bad;

		for(i=0;i<20;i++) {
			unsigned char c;
			if (__get_user(c, &((unsigned char*)regs->bpc)[i])) {
bad:
				printk(" Bad PC value.");
				break;
			}
			printk("%02x ", c);
		}
	}
	printk("\n");
}

static DEFINE_SPINLOCK(die_lock);

void die(const char * str, struct pt_regs * regs, long err)
{
	console_verbose();
	spin_lock_irq(&die_lock);
	bust_spinlocks(1);
	printk("%s: %04lx\n", str, err & 0xffff);
	show_registers(regs);
	bust_spinlocks(0);
	spin_unlock_irq(&die_lock);
	do_exit(SIGSEGV);
}

static __inline__ void die_if_kernel(const char * str,
	struct pt_regs * regs, long err)
{
	if (!user_mode(regs))
		die(str, regs, err);
}

static __inline__ void do_trap(int trapnr, int signr, const char * str,
	struct pt_regs * regs, long error_code, siginfo_t *info)
{
	if (user_mode(regs)) {
		/* trap_signal */
		struct task_struct *tsk = current;
		tsk->thread.error_code = error_code;
		tsk->thread.trap_no = trapnr;
		if (info)
			force_sig_info(signr, info, tsk);
		else
			force_sig(signr, tsk);
		return;
	} else {
		/* kernel_trap */
		if (!fixup_exception(regs))
			die(str, regs, error_code);
		return;
	}
}

#define DO_ERROR(trapnr, signr, str, name) \
asmlinkage void do_##name(struct pt_regs * regs, long error_code) \
{ \
	do_trap(trapnr, signr, NULL, regs, error_code, NULL); \
}

#define DO_ERROR_INFO(trapnr, signr, str, name, sicode, siaddr) \
asmlinkage void do_##name(struct pt_regs * regs, long error_code) \
{ \
	siginfo_t info; \
	info.si_signo = signr; \
	info.si_errno = 0; \
	info.si_code = sicode; \
	info.si_addr = (void __user *)siaddr; \
	do_trap(trapnr, signr, str, regs, error_code, &info); \
}

DO_ERROR( 1, SIGTRAP, "debug trap", debug_trap)
DO_ERROR_INFO(0x20, SIGILL,  "reserved instruction ", rie_handler, ILL_ILLOPC, regs->bpc)
DO_ERROR_INFO(0x100, SIGILL,  "privileged instruction", pie_handler, ILL_PRVOPC, regs->bpc)
DO_ERROR_INFO(-1, SIGILL,  "illegal trap", ill_trap, ILL_ILLTRP, regs->bpc)

extern int handle_unaligned_access(unsigned long, struct pt_regs *);

/* This code taken from arch/sh/kernel/traps.c */
asmlinkage void do_alignment_check(struct pt_regs *regs, long error_code)
{
	mm_segment_t oldfs;
	unsigned long insn;
	int tmp;

	oldfs = get_fs();

	if (user_mode(regs)) {
		local_irq_enable();
		current->thread.error_code = error_code;
		current->thread.trap_no = 0x17;

		set_fs(USER_DS);
		if (copy_from_user(&insn, (void *)regs->bpc, 4)) {
			set_fs(oldfs);
			goto uspace_segv;
		}
		tmp = handle_unaligned_access(insn, regs);
		set_fs(oldfs);

		if (!tmp)
			return;

	uspace_segv:
		printk(KERN_NOTICE "Killing process \"%s\" due to unaligned "
			"access\n", current->comm);
		force_sig(SIGSEGV, current);
	} else {
		set_fs(KERNEL_DS);
		if (copy_from_user(&insn, (void *)regs->bpc, 4)) {
			set_fs(oldfs);
			die("insn faulting in do_address_error", regs, 0);
		}
		handle_unaligned_access(insn, regs);
		set_fs(oldfs);
	}
}<|MERGE_RESOLUTION|>--- conflicted
+++ resolved
@@ -115,17 +115,6 @@
 	_flush_cache_copyback_all();
 }
 
-<<<<<<< HEAD
-void abort(void)
-{
-	BUG();
-
-	/* if that doesn't kill us, halt */
-	panic("Oops failed to kill thread");
-}
-
-=======
->>>>>>> 03a0dded
 void __init trap_init(void)
 {
 	set_eit_vector_entries();
