/*
 * Copyright 2008 Advanced Micro Devices, Inc.
 * Copyright 2008 Red Hat Inc.
 * Copyright 2009 Jerome Glisse.
 *
 * Permission is hereby granted, free of charge, to any person obtaining a
 * copy of this software and associated documentation files (the "Software"),
 * to deal in the Software without restriction, including without limitation
 * the rights to use, copy, modify, merge, publish, distribute, sublicense,
 * and/or sell copies of the Software, and to permit persons to whom the
 * Software is furnished to do so, subject to the following conditions:
 *
 * The above copyright notice and this permission notice shall be included in
 * all copies or substantial portions of the Software.
 *
 * THE SOFTWARE IS PROVIDED "AS IS", WITHOUT WARRANTY OF ANY KIND, EXPRESS OR
 * IMPLIED, INCLUDING BUT NOT LIMITED TO THE WARRANTIES OF MERCHANTABILITY,
 * FITNESS FOR A PARTICULAR PURPOSE AND NONINFRINGEMENT.  IN NO EVENT SHALL
 * THE COPYRIGHT HOLDER(S) OR AUTHOR(S) BE LIABLE FOR ANY CLAIM, DAMAGES OR
 * OTHER LIABILITY, WHETHER IN AN ACTION OF CONTRACT, TORT OR OTHERWISE,
 * ARISING FROM, OUT OF OR IN CONNECTION WITH THE SOFTWARE OR THE USE OR
 * OTHER DEALINGS IN THE SOFTWARE.
 *
 * Authors: Dave Airlie
 *          Alex Deucher
 *          Jerome Glisse
 */
#ifndef __RADEON_ASIC_H__
#define __RADEON_ASIC_H__

/*
 * common functions
 */
void radeon_legacy_set_engine_clock(struct radeon_device *rdev, uint32_t eng_clock);
void radeon_legacy_set_clock_gating(struct radeon_device *rdev, int enable);

void radeon_atom_set_engine_clock(struct radeon_device *rdev, uint32_t eng_clock);
void radeon_atom_set_memory_clock(struct radeon_device *rdev, uint32_t mem_clock);
void radeon_atom_set_clock_gating(struct radeon_device *rdev, int enable);

/*
 * r100,rv100,rs100,rv200,rs200,r200,rv250,rs300,rv280
 */
int r100_init(struct radeon_device *rdev);
int r200_init(struct radeon_device *rdev);
uint32_t r100_mm_rreg(struct radeon_device *rdev, uint32_t reg);
void r100_mm_wreg(struct radeon_device *rdev, uint32_t reg, uint32_t v);
void r100_errata(struct radeon_device *rdev);
void r100_vram_info(struct radeon_device *rdev);
void r100_vga_set_state(struct radeon_device *rdev, bool state);
int r100_gpu_reset(struct radeon_device *rdev);
int r100_mc_init(struct radeon_device *rdev);
void r100_mc_fini(struct radeon_device *rdev);
u32 r100_get_vblank_counter(struct radeon_device *rdev, int crtc);
int r100_wb_init(struct radeon_device *rdev);
void r100_wb_fini(struct radeon_device *rdev);
int r100_pci_gart_init(struct radeon_device *rdev);
void r100_pci_gart_fini(struct radeon_device *rdev);
int r100_pci_gart_enable(struct radeon_device *rdev);
void r100_pci_gart_disable(struct radeon_device *rdev);
void r100_pci_gart_tlb_flush(struct radeon_device *rdev);
int r100_pci_gart_set_page(struct radeon_device *rdev, int i, uint64_t addr);
int r100_cp_init(struct radeon_device *rdev, unsigned ring_size);
void r100_cp_fini(struct radeon_device *rdev);
void r100_cp_disable(struct radeon_device *rdev);
void r100_cp_commit(struct radeon_device *rdev);
void r100_ring_start(struct radeon_device *rdev);
int r100_irq_set(struct radeon_device *rdev);
int r100_irq_process(struct radeon_device *rdev);
void r100_fence_ring_emit(struct radeon_device *rdev,
			  struct radeon_fence *fence);
int r100_cs_parse(struct radeon_cs_parser *p);
void r100_pll_wreg(struct radeon_device *rdev, uint32_t reg, uint32_t v);
uint32_t r100_pll_rreg(struct radeon_device *rdev, uint32_t reg);
int r100_copy_blit(struct radeon_device *rdev,
		   uint64_t src_offset,
		   uint64_t dst_offset,
		   unsigned num_pages,
		   struct radeon_fence *fence);
int r100_set_surface_reg(struct radeon_device *rdev, int reg,
			 uint32_t tiling_flags, uint32_t pitch,
			 uint32_t offset, uint32_t obj_size);
int r100_clear_surface_reg(struct radeon_device *rdev, int reg);
void r100_bandwidth_update(struct radeon_device *rdev);
void r100_ring_ib_execute(struct radeon_device *rdev, struct radeon_ib *ib);
int r100_ib_test(struct radeon_device *rdev);
int r100_ring_test(struct radeon_device *rdev);

static struct radeon_asic r100_asic = {
	.init = &r100_init,
	.errata = &r100_errata,
	.vram_info = &r100_vram_info,
	.vga_set_state = &r100_vga_set_state,
	.gpu_reset = &r100_gpu_reset,
	.mc_init = &r100_mc_init,
	.mc_fini = &r100_mc_fini,
	.wb_init = &r100_wb_init,
	.wb_fini = &r100_wb_fini,
	.gart_init = &r100_pci_gart_init,
	.gart_fini = &r100_pci_gart_fini,
	.gart_enable = &r100_pci_gart_enable,
	.gart_disable = &r100_pci_gart_disable,
	.gart_tlb_flush = &r100_pci_gart_tlb_flush,
	.gart_set_page = &r100_pci_gart_set_page,
	.cp_init = &r100_cp_init,
	.cp_fini = &r100_cp_fini,
	.cp_disable = &r100_cp_disable,
	.cp_commit = &r100_cp_commit,
	.ring_start = &r100_ring_start,
	.ring_test = &r100_ring_test,
	.ring_ib_execute = &r100_ring_ib_execute,
	.ib_test = &r100_ib_test,
	.irq_set = &r100_irq_set,
	.irq_process = &r100_irq_process,
	.get_vblank_counter = &r100_get_vblank_counter,
	.fence_ring_emit = &r100_fence_ring_emit,
	.cs_parse = &r100_cs_parse,
	.copy_blit = &r100_copy_blit,
	.copy_dma = NULL,
	.copy = &r100_copy_blit,
	.set_engine_clock = &radeon_legacy_set_engine_clock,
	.set_memory_clock = NULL,
	.set_pcie_lanes = NULL,
	.set_clock_gating = &radeon_legacy_set_clock_gating,
	.set_surface_reg = r100_set_surface_reg,
	.clear_surface_reg = r100_clear_surface_reg,
	.bandwidth_update = &r100_bandwidth_update,
};


/*
 * r300,r350,rv350,rv380
 */
int r300_init(struct radeon_device *rdev);
void r300_errata(struct radeon_device *rdev);
void r300_vram_info(struct radeon_device *rdev);
int r300_gpu_reset(struct radeon_device *rdev);
int r300_mc_init(struct radeon_device *rdev);
void r300_mc_fini(struct radeon_device *rdev);
void r300_ring_start(struct radeon_device *rdev);
void r300_fence_ring_emit(struct radeon_device *rdev,
			  struct radeon_fence *fence);
int r300_cs_parse(struct radeon_cs_parser *p);
int rv370_pcie_gart_init(struct radeon_device *rdev);
void rv370_pcie_gart_fini(struct radeon_device *rdev);
int rv370_pcie_gart_enable(struct radeon_device *rdev);
void rv370_pcie_gart_disable(struct radeon_device *rdev);
void rv370_pcie_gart_tlb_flush(struct radeon_device *rdev);
int rv370_pcie_gart_set_page(struct radeon_device *rdev, int i, uint64_t addr);
uint32_t rv370_pcie_rreg(struct radeon_device *rdev, uint32_t reg);
void rv370_pcie_wreg(struct radeon_device *rdev, uint32_t reg, uint32_t v);
void rv370_set_pcie_lanes(struct radeon_device *rdev, int lanes);
int r300_copy_dma(struct radeon_device *rdev,
		  uint64_t src_offset,
		  uint64_t dst_offset,
		  unsigned num_pages,
		  struct radeon_fence *fence);

static struct radeon_asic r300_asic = {
	.init = &r300_init,
	.errata = &r300_errata,
	.vram_info = &r300_vram_info,
	.vga_set_state = &r100_vga_set_state,
	.gpu_reset = &r300_gpu_reset,
	.mc_init = &r300_mc_init,
	.mc_fini = &r300_mc_fini,
	.wb_init = &r100_wb_init,
	.wb_fini = &r100_wb_fini,
	.gart_init = &r100_pci_gart_init,
	.gart_fini = &r100_pci_gart_fini,
	.gart_enable = &r100_pci_gart_enable,
	.gart_disable = &r100_pci_gart_disable,
	.gart_tlb_flush = &r100_pci_gart_tlb_flush,
	.gart_set_page = &r100_pci_gart_set_page,
	.cp_init = &r100_cp_init,
	.cp_fini = &r100_cp_fini,
	.cp_disable = &r100_cp_disable,
	.cp_commit = &r100_cp_commit,
	.ring_start = &r300_ring_start,
	.ring_test = &r100_ring_test,
	.ring_ib_execute = &r100_ring_ib_execute,
	.ib_test = &r100_ib_test,
	.irq_set = &r100_irq_set,
	.irq_process = &r100_irq_process,
	.get_vblank_counter = &r100_get_vblank_counter,
	.fence_ring_emit = &r300_fence_ring_emit,
	.cs_parse = &r300_cs_parse,
	.copy_blit = &r100_copy_blit,
	.copy_dma = &r300_copy_dma,
	.copy = &r100_copy_blit,
	.set_engine_clock = &radeon_legacy_set_engine_clock,
	.set_memory_clock = NULL,
	.set_pcie_lanes = &rv370_set_pcie_lanes,
	.set_clock_gating = &radeon_legacy_set_clock_gating,
	.set_surface_reg = r100_set_surface_reg,
	.clear_surface_reg = r100_clear_surface_reg,
	.bandwidth_update = &r100_bandwidth_update,
};

/*
 * r420,r423,rv410
 */
extern int r420_init(struct radeon_device *rdev);
extern void r420_fini(struct radeon_device *rdev);
extern int r420_suspend(struct radeon_device *rdev);
extern int r420_resume(struct radeon_device *rdev);
static struct radeon_asic r420_asic = {
	.init = &r420_init,
	.fini = &r420_fini,
	.suspend = &r420_suspend,
	.resume = &r420_resume,
	.errata = NULL,
	.vram_info = NULL,
	.vga_set_state = &r100_vga_set_state,
	.gpu_reset = &r300_gpu_reset,
	.mc_init = NULL,
	.mc_fini = NULL,
	.wb_init = NULL,
	.wb_fini = NULL,
	.gart_enable = NULL,
	.gart_disable = NULL,
	.gart_tlb_flush = &rv370_pcie_gart_tlb_flush,
	.gart_set_page = &rv370_pcie_gart_set_page,
	.cp_init = NULL,
	.cp_fini = NULL,
	.cp_disable = NULL,
	.cp_commit = &r100_cp_commit,
	.ring_start = &r300_ring_start,
	.ring_test = &r100_ring_test,
	.ring_ib_execute = &r100_ring_ib_execute,
	.ib_test = NULL,
	.irq_set = &r100_irq_set,
	.irq_process = &r100_irq_process,
	.get_vblank_counter = &r100_get_vblank_counter,
	.fence_ring_emit = &r300_fence_ring_emit,
	.cs_parse = &r300_cs_parse,
	.copy_blit = &r100_copy_blit,
	.copy_dma = &r300_copy_dma,
	.copy = &r100_copy_blit,
	.set_engine_clock = &radeon_atom_set_engine_clock,
	.set_memory_clock = &radeon_atom_set_memory_clock,
	.set_pcie_lanes = &rv370_set_pcie_lanes,
	.set_clock_gating = &radeon_atom_set_clock_gating,
	.set_surface_reg = r100_set_surface_reg,
	.clear_surface_reg = r100_clear_surface_reg,
	.bandwidth_update = &r100_bandwidth_update,
};


/*
 * rs400,rs480
 */
void rs400_errata(struct radeon_device *rdev);
void rs400_vram_info(struct radeon_device *rdev);
int rs400_mc_init(struct radeon_device *rdev);
void rs400_mc_fini(struct radeon_device *rdev);
int rs400_gart_init(struct radeon_device *rdev);
void rs400_gart_fini(struct radeon_device *rdev);
int rs400_gart_enable(struct radeon_device *rdev);
void rs400_gart_disable(struct radeon_device *rdev);
void rs400_gart_tlb_flush(struct radeon_device *rdev);
int rs400_gart_set_page(struct radeon_device *rdev, int i, uint64_t addr);
uint32_t rs400_mc_rreg(struct radeon_device *rdev, uint32_t reg);
void rs400_mc_wreg(struct radeon_device *rdev, uint32_t reg, uint32_t v);
static struct radeon_asic rs400_asic = {
	.init = &r300_init,
	.errata = &rs400_errata,
	.vram_info = &rs400_vram_info,
	.vga_set_state = &r100_vga_set_state,
	.gpu_reset = &r300_gpu_reset,
	.mc_init = &rs400_mc_init,
	.mc_fini = &rs400_mc_fini,
	.wb_init = &r100_wb_init,
	.wb_fini = &r100_wb_fini,
	.gart_init = &rs400_gart_init,
	.gart_fini = &rs400_gart_fini,
	.gart_enable = &rs400_gart_enable,
	.gart_disable = &rs400_gart_disable,
	.gart_tlb_flush = &rs400_gart_tlb_flush,
	.gart_set_page = &rs400_gart_set_page,
	.cp_init = &r100_cp_init,
	.cp_fini = &r100_cp_fini,
	.cp_disable = &r100_cp_disable,
	.cp_commit = &r100_cp_commit,
	.ring_start = &r300_ring_start,
	.ring_test = &r100_ring_test,
	.ring_ib_execute = &r100_ring_ib_execute,
	.ib_test = &r100_ib_test,
	.irq_set = &r100_irq_set,
	.irq_process = &r100_irq_process,
	.get_vblank_counter = &r100_get_vblank_counter,
	.fence_ring_emit = &r300_fence_ring_emit,
	.cs_parse = &r300_cs_parse,
	.copy_blit = &r100_copy_blit,
	.copy_dma = &r300_copy_dma,
	.copy = &r100_copy_blit,
	.set_engine_clock = &radeon_legacy_set_engine_clock,
	.set_memory_clock = NULL,
	.set_pcie_lanes = NULL,
	.set_clock_gating = &radeon_legacy_set_clock_gating,
	.set_surface_reg = r100_set_surface_reg,
	.clear_surface_reg = r100_clear_surface_reg,
	.bandwidth_update = &r100_bandwidth_update,
};


/*
 * rs600.
 */
int rs600_init(struct radeon_device *rdev);
void rs600_errata(struct radeon_device *rdev);
void rs600_vram_info(struct radeon_device *rdev);
int rs600_mc_init(struct radeon_device *rdev);
void rs600_mc_fini(struct radeon_device *rdev);
int rs600_irq_set(struct radeon_device *rdev);
int rs600_irq_process(struct radeon_device *rdev);
u32 rs600_get_vblank_counter(struct radeon_device *rdev, int crtc);
int rs600_gart_init(struct radeon_device *rdev);
void rs600_gart_fini(struct radeon_device *rdev);
int rs600_gart_enable(struct radeon_device *rdev);
void rs600_gart_disable(struct radeon_device *rdev);
void rs600_gart_tlb_flush(struct radeon_device *rdev);
int rs600_gart_set_page(struct radeon_device *rdev, int i, uint64_t addr);
uint32_t rs600_mc_rreg(struct radeon_device *rdev, uint32_t reg);
void rs600_mc_wreg(struct radeon_device *rdev, uint32_t reg, uint32_t v);
void rs600_bandwidth_update(struct radeon_device *rdev);
static struct radeon_asic rs600_asic = {
	.init = &rs600_init,
	.errata = &rs600_errata,
	.vram_info = &rs600_vram_info,
	.vga_set_state = &r100_vga_set_state,
	.gpu_reset = &r300_gpu_reset,
	.mc_init = &rs600_mc_init,
	.mc_fini = &rs600_mc_fini,
	.wb_init = &r100_wb_init,
	.wb_fini = &r100_wb_fini,
	.gart_init = &rs600_gart_init,
	.gart_fini = &rs600_gart_fini,
	.gart_enable = &rs600_gart_enable,
	.gart_disable = &rs600_gart_disable,
	.gart_tlb_flush = &rs600_gart_tlb_flush,
	.gart_set_page = &rs600_gart_set_page,
	.cp_init = &r100_cp_init,
	.cp_fini = &r100_cp_fini,
	.cp_disable = &r100_cp_disable,
	.cp_commit = &r100_cp_commit,
	.ring_start = &r300_ring_start,
	.ring_test = &r100_ring_test,
	.ring_ib_execute = &r100_ring_ib_execute,
	.ib_test = &r100_ib_test,
	.irq_set = &rs600_irq_set,
	.irq_process = &rs600_irq_process,
	.get_vblank_counter = &rs600_get_vblank_counter,
	.fence_ring_emit = &r300_fence_ring_emit,
	.cs_parse = &r300_cs_parse,
	.copy_blit = &r100_copy_blit,
	.copy_dma = &r300_copy_dma,
	.copy = &r100_copy_blit,
	.set_engine_clock = &radeon_atom_set_engine_clock,
	.set_memory_clock = &radeon_atom_set_memory_clock,
	.set_pcie_lanes = NULL,
	.set_clock_gating = &radeon_atom_set_clock_gating,
	.bandwidth_update = &rs600_bandwidth_update,
};


/*
 * rs690,rs740
 */
void rs690_errata(struct radeon_device *rdev);
void rs690_vram_info(struct radeon_device *rdev);
int rs690_mc_init(struct radeon_device *rdev);
void rs690_mc_fini(struct radeon_device *rdev);
uint32_t rs690_mc_rreg(struct radeon_device *rdev, uint32_t reg);
void rs690_mc_wreg(struct radeon_device *rdev, uint32_t reg, uint32_t v);
void rs690_bandwidth_update(struct radeon_device *rdev);
static struct radeon_asic rs690_asic = {
	.init = &rs600_init,
	.errata = &rs690_errata,
	.vram_info = &rs690_vram_info,
	.vga_set_state = &r100_vga_set_state,
	.gpu_reset = &r300_gpu_reset,
	.mc_init = &rs690_mc_init,
	.mc_fini = &rs690_mc_fini,
	.wb_init = &r100_wb_init,
	.wb_fini = &r100_wb_fini,
	.gart_init = &rs400_gart_init,
	.gart_fini = &rs400_gart_fini,
	.gart_enable = &rs400_gart_enable,
	.gart_disable = &rs400_gart_disable,
	.gart_tlb_flush = &rs400_gart_tlb_flush,
	.gart_set_page = &rs400_gart_set_page,
	.cp_init = &r100_cp_init,
	.cp_fini = &r100_cp_fini,
	.cp_disable = &r100_cp_disable,
	.cp_commit = &r100_cp_commit,
	.ring_start = &r300_ring_start,
	.ring_test = &r100_ring_test,
	.ring_ib_execute = &r100_ring_ib_execute,
	.ib_test = &r100_ib_test,
	.irq_set = &rs600_irq_set,
	.irq_process = &rs600_irq_process,
	.get_vblank_counter = &rs600_get_vblank_counter,
	.fence_ring_emit = &r300_fence_ring_emit,
	.cs_parse = &r300_cs_parse,
	.copy_blit = &r100_copy_blit,
	.copy_dma = &r300_copy_dma,
	.copy = &r300_copy_dma,
	.set_engine_clock = &radeon_atom_set_engine_clock,
	.set_memory_clock = &radeon_atom_set_memory_clock,
	.set_pcie_lanes = NULL,
	.set_clock_gating = &radeon_atom_set_clock_gating,
	.set_surface_reg = r100_set_surface_reg,
	.clear_surface_reg = r100_clear_surface_reg,
	.bandwidth_update = &rs690_bandwidth_update,
};


/*
 * rv515
 */
int rv515_init(struct radeon_device *rdev);
void rv515_fini(struct radeon_device *rdev);
int rv515_gpu_reset(struct radeon_device *rdev);
uint32_t rv515_mc_rreg(struct radeon_device *rdev, uint32_t reg);
void rv515_mc_wreg(struct radeon_device *rdev, uint32_t reg, uint32_t v);
void rv515_ring_start(struct radeon_device *rdev);
uint32_t rv515_pcie_rreg(struct radeon_device *rdev, uint32_t reg);
void rv515_pcie_wreg(struct radeon_device *rdev, uint32_t reg, uint32_t v);
void rv515_bandwidth_update(struct radeon_device *rdev);
<<<<<<< HEAD
static struct radeon_asic rv515_asic = {
	.init = &rv515_init,
	.errata = &rv515_errata,
	.vram_info = &rv515_vram_info,
	.vga_set_state = &r100_vga_set_state,
	.gpu_reset = &rv515_gpu_reset,
	.mc_init = &rv515_mc_init,
	.mc_fini = &rv515_mc_fini,
	.wb_init = &r100_wb_init,
	.wb_fini = &r100_wb_fini,
	.gart_init = &rv370_pcie_gart_init,
	.gart_fini = &rv370_pcie_gart_fini,
	.gart_enable = &rv370_pcie_gart_enable,
	.gart_disable = &rv370_pcie_gart_disable,
	.gart_tlb_flush = &rv370_pcie_gart_tlb_flush,
	.gart_set_page = &rv370_pcie_gart_set_page,
	.cp_init = &r100_cp_init,
	.cp_fini = &r100_cp_fini,
	.cp_disable = &r100_cp_disable,
=======
int rv515_resume(struct radeon_device *rdev);
int rv515_suspend(struct radeon_device *rdev);
static struct radeon_asic rv515_asic = {
	.init = &rv515_init,
	.fini = &rv515_fini,
	.suspend = &rv515_suspend,
	.resume = &rv515_resume,
	.errata = NULL,
	.vram_info = NULL,
	.vga_set_state = &r100_vga_set_state,
	.gpu_reset = &rv515_gpu_reset,
	.mc_init = NULL,
	.mc_fini = NULL,
	.wb_init = NULL,
	.wb_fini = NULL,
	.gart_init = &rv370_pcie_gart_init,
	.gart_fini = &rv370_pcie_gart_fini,
	.gart_enable = NULL,
	.gart_disable = NULL,
	.gart_tlb_flush = &rv370_pcie_gart_tlb_flush,
	.gart_set_page = &rv370_pcie_gart_set_page,
	.cp_init = NULL,
	.cp_fini = NULL,
	.cp_disable = NULL,
>>>>>>> ad1cd745
	.cp_commit = &r100_cp_commit,
	.ring_start = &rv515_ring_start,
	.ring_test = &r100_ring_test,
	.ring_ib_execute = &r100_ring_ib_execute,
<<<<<<< HEAD
	.ib_test = &r100_ib_test,
=======
	.ib_test = NULL,
>>>>>>> ad1cd745
	.irq_set = &rs600_irq_set,
	.irq_process = &rs600_irq_process,
	.get_vblank_counter = &rs600_get_vblank_counter,
	.fence_ring_emit = &r300_fence_ring_emit,
	.cs_parse = &r300_cs_parse,
	.copy_blit = &r100_copy_blit,
	.copy_dma = &r300_copy_dma,
	.copy = &r100_copy_blit,
	.set_engine_clock = &radeon_atom_set_engine_clock,
	.set_memory_clock = &radeon_atom_set_memory_clock,
	.set_pcie_lanes = &rv370_set_pcie_lanes,
	.set_clock_gating = &radeon_atom_set_clock_gating,
	.set_surface_reg = r100_set_surface_reg,
	.clear_surface_reg = r100_clear_surface_reg,
	.bandwidth_update = &rv515_bandwidth_update,
};


/*
 * r520,rv530,rv560,rv570,r580
 */
<<<<<<< HEAD
void r520_errata(struct radeon_device *rdev);
void r520_vram_info(struct radeon_device *rdev);
int r520_mc_init(struct radeon_device *rdev);
void r520_mc_fini(struct radeon_device *rdev);
void r520_bandwidth_update(struct radeon_device *rdev);
static struct radeon_asic r520_asic = {
	.init = &rv515_init,
	.errata = &r520_errata,
	.vram_info = &r520_vram_info,
	.vga_set_state = &r100_vga_set_state,
	.gpu_reset = &rv515_gpu_reset,
	.mc_init = &r520_mc_init,
	.mc_fini = &r520_mc_fini,
	.wb_init = &r100_wb_init,
	.wb_fini = &r100_wb_fini,
	.gart_init = &rv370_pcie_gart_init,
	.gart_fini = &rv370_pcie_gart_fini,
	.gart_enable = &rv370_pcie_gart_enable,
	.gart_disable = &rv370_pcie_gart_disable,
	.gart_tlb_flush = &rv370_pcie_gart_tlb_flush,
	.gart_set_page = &rv370_pcie_gart_set_page,
	.cp_init = &r100_cp_init,
	.cp_fini = &r100_cp_fini,
	.cp_disable = &r100_cp_disable,
=======
int r520_init(struct radeon_device *rdev);
int r520_resume(struct radeon_device *rdev);
static struct radeon_asic r520_asic = {
	.init = &r520_init,
	.fini = &rv515_fini,
	.suspend = &rv515_suspend,
	.resume = &r520_resume,
	.errata = NULL,
	.vram_info = NULL,
	.vga_set_state = &r100_vga_set_state,
	.gpu_reset = &rv515_gpu_reset,
	.mc_init = NULL,
	.mc_fini = NULL,
	.wb_init = NULL,
	.wb_fini = NULL,
	.gart_init = NULL,
	.gart_fini = NULL,
	.gart_enable = NULL,
	.gart_disable = NULL,
	.gart_tlb_flush = &rv370_pcie_gart_tlb_flush,
	.gart_set_page = &rv370_pcie_gart_set_page,
	.cp_init = NULL,
	.cp_fini = NULL,
	.cp_disable = NULL,
>>>>>>> ad1cd745
	.cp_commit = &r100_cp_commit,
	.ring_start = &rv515_ring_start,
	.ring_test = &r100_ring_test,
	.ring_ib_execute = &r100_ring_ib_execute,
<<<<<<< HEAD
	.ib_test = &r100_ib_test,
=======
	.ib_test = NULL,
>>>>>>> ad1cd745
	.irq_set = &rs600_irq_set,
	.irq_process = &rs600_irq_process,
	.get_vblank_counter = &rs600_get_vblank_counter,
	.fence_ring_emit = &r300_fence_ring_emit,
	.cs_parse = &r300_cs_parse,
	.copy_blit = &r100_copy_blit,
	.copy_dma = &r300_copy_dma,
	.copy = &r100_copy_blit,
	.set_engine_clock = &radeon_atom_set_engine_clock,
	.set_memory_clock = &radeon_atom_set_memory_clock,
	.set_pcie_lanes = &rv370_set_pcie_lanes,
	.set_clock_gating = &radeon_atom_set_clock_gating,
	.set_surface_reg = r100_set_surface_reg,
	.clear_surface_reg = r100_clear_surface_reg,
<<<<<<< HEAD
	.bandwidth_update = &r520_bandwidth_update,
=======
	.bandwidth_update = &rv515_bandwidth_update,
>>>>>>> ad1cd745
};

/*
 * r600,rv610,rv630,rv620,rv635,rv670,rs780,rs880
 */
int r600_init(struct radeon_device *rdev);
void r600_fini(struct radeon_device *rdev);
int r600_suspend(struct radeon_device *rdev);
int r600_resume(struct radeon_device *rdev);
void r600_vga_set_state(struct radeon_device *rdev, bool state);
int r600_wb_init(struct radeon_device *rdev);
void r600_wb_fini(struct radeon_device *rdev);
void r600_cp_commit(struct radeon_device *rdev);
void r600_pcie_gart_tlb_flush(struct radeon_device *rdev);
uint32_t r600_pciep_rreg(struct radeon_device *rdev, uint32_t reg);
void r600_pciep_wreg(struct radeon_device *rdev, uint32_t reg, uint32_t v);
int r600_cs_parse(struct radeon_cs_parser *p);
void r600_fence_ring_emit(struct radeon_device *rdev,
			  struct radeon_fence *fence);
int r600_copy_dma(struct radeon_device *rdev,
		  uint64_t src_offset,
		  uint64_t dst_offset,
		  unsigned num_pages,
		  struct radeon_fence *fence);
int r600_irq_process(struct radeon_device *rdev);
int r600_irq_set(struct radeon_device *rdev);
int r600_gpu_reset(struct radeon_device *rdev);
int r600_set_surface_reg(struct radeon_device *rdev, int reg,
			 uint32_t tiling_flags, uint32_t pitch,
			 uint32_t offset, uint32_t obj_size);
int r600_clear_surface_reg(struct radeon_device *rdev, int reg);
void r600_ring_ib_execute(struct radeon_device *rdev, struct radeon_ib *ib);
int r600_ib_test(struct radeon_device *rdev);
int r600_ring_test(struct radeon_device *rdev);
int r600_copy_blit(struct radeon_device *rdev,
		   uint64_t src_offset, uint64_t dst_offset,
		   unsigned num_pages, struct radeon_fence *fence);

static struct radeon_asic r600_asic = {
	.errata = NULL,
	.init = &r600_init,
	.fini = &r600_fini,
	.suspend = &r600_suspend,
	.resume = &r600_resume,
	.cp_commit = &r600_cp_commit,
	.vram_info = NULL,
	.vga_set_state = &r600_vga_set_state,
	.gpu_reset = &r600_gpu_reset,
	.mc_init = NULL,
	.mc_fini = NULL,
	.wb_init = &r600_wb_init,
	.wb_fini = &r600_wb_fini,
	.gart_enable = NULL,
	.gart_disable = NULL,
	.gart_tlb_flush = &r600_pcie_gart_tlb_flush,
	.gart_set_page = &rs600_gart_set_page,
	.cp_init = NULL,
	.cp_fini = NULL,
	.cp_disable = NULL,
	.ring_start = NULL,
	.ring_test = &r600_ring_test,
	.ring_ib_execute = &r600_ring_ib_execute,
	.ib_test = &r600_ib_test,
	.irq_set = &r600_irq_set,
	.irq_process = &r600_irq_process,
	.fence_ring_emit = &r600_fence_ring_emit,
	.cs_parse = &r600_cs_parse,
	.copy_blit = &r600_copy_blit,
	.copy_dma = &r600_copy_blit,
	.copy = &r600_copy_blit,
	.set_engine_clock = &radeon_atom_set_engine_clock,
	.set_memory_clock = &radeon_atom_set_memory_clock,
	.set_pcie_lanes = NULL,
	.set_clock_gating = &radeon_atom_set_clock_gating,
	.set_surface_reg = r600_set_surface_reg,
	.clear_surface_reg = r600_clear_surface_reg,
<<<<<<< HEAD
	.bandwidth_update = &r520_bandwidth_update,
=======
	.bandwidth_update = &rv515_bandwidth_update,
>>>>>>> ad1cd745
};

/*
 * rv770,rv730,rv710,rv740
 */
int rv770_init(struct radeon_device *rdev);
void rv770_fini(struct radeon_device *rdev);
int rv770_suspend(struct radeon_device *rdev);
int rv770_resume(struct radeon_device *rdev);
int rv770_gpu_reset(struct radeon_device *rdev);

static struct radeon_asic rv770_asic = {
	.errata = NULL,
	.init = &rv770_init,
	.fini = &rv770_fini,
	.suspend = &rv770_suspend,
	.resume = &rv770_resume,
	.cp_commit = &r600_cp_commit,
	.vram_info = NULL,
	.gpu_reset = &rv770_gpu_reset,
	.vga_set_state = &r600_vga_set_state,
	.mc_init = NULL,
	.mc_fini = NULL,
	.wb_init = &r600_wb_init,
	.wb_fini = &r600_wb_fini,
	.gart_enable = NULL,
	.gart_disable = NULL,
	.gart_tlb_flush = &r600_pcie_gart_tlb_flush,
	.gart_set_page = &rs600_gart_set_page,
	.cp_init = NULL,
	.cp_fini = NULL,
	.cp_disable = NULL,
	.ring_start = NULL,
	.ring_test = &r600_ring_test,
	.ring_ib_execute = &r600_ring_ib_execute,
	.ib_test = &r600_ib_test,
	.irq_set = &r600_irq_set,
	.irq_process = &r600_irq_process,
	.fence_ring_emit = &r600_fence_ring_emit,
	.cs_parse = &r600_cs_parse,
	.copy_blit = &r600_copy_blit,
	.copy_dma = &r600_copy_blit,
	.copy = &r600_copy_blit,
	.set_engine_clock = &radeon_atom_set_engine_clock,
	.set_memory_clock = &radeon_atom_set_memory_clock,
	.set_pcie_lanes = NULL,
	.set_clock_gating = &radeon_atom_set_clock_gating,
	.set_surface_reg = r600_set_surface_reg,
	.clear_surface_reg = r600_clear_surface_reg,
<<<<<<< HEAD
	.bandwidth_update = &r520_bandwidth_update,
=======
	.bandwidth_update = &rv515_bandwidth_update,
>>>>>>> ad1cd745
};

#endif<|MERGE_RESOLUTION|>--- conflicted
+++ resolved
@@ -428,27 +428,6 @@
 uint32_t rv515_pcie_rreg(struct radeon_device *rdev, uint32_t reg);
 void rv515_pcie_wreg(struct radeon_device *rdev, uint32_t reg, uint32_t v);
 void rv515_bandwidth_update(struct radeon_device *rdev);
-<<<<<<< HEAD
-static struct radeon_asic rv515_asic = {
-	.init = &rv515_init,
-	.errata = &rv515_errata,
-	.vram_info = &rv515_vram_info,
-	.vga_set_state = &r100_vga_set_state,
-	.gpu_reset = &rv515_gpu_reset,
-	.mc_init = &rv515_mc_init,
-	.mc_fini = &rv515_mc_fini,
-	.wb_init = &r100_wb_init,
-	.wb_fini = &r100_wb_fini,
-	.gart_init = &rv370_pcie_gart_init,
-	.gart_fini = &rv370_pcie_gart_fini,
-	.gart_enable = &rv370_pcie_gart_enable,
-	.gart_disable = &rv370_pcie_gart_disable,
-	.gart_tlb_flush = &rv370_pcie_gart_tlb_flush,
-	.gart_set_page = &rv370_pcie_gart_set_page,
-	.cp_init = &r100_cp_init,
-	.cp_fini = &r100_cp_fini,
-	.cp_disable = &r100_cp_disable,
-=======
 int rv515_resume(struct radeon_device *rdev);
 int rv515_suspend(struct radeon_device *rdev);
 static struct radeon_asic rv515_asic = {
@@ -473,16 +452,11 @@
 	.cp_init = NULL,
 	.cp_fini = NULL,
 	.cp_disable = NULL,
->>>>>>> ad1cd745
 	.cp_commit = &r100_cp_commit,
 	.ring_start = &rv515_ring_start,
 	.ring_test = &r100_ring_test,
 	.ring_ib_execute = &r100_ring_ib_execute,
-<<<<<<< HEAD
-	.ib_test = &r100_ib_test,
-=======
 	.ib_test = NULL,
->>>>>>> ad1cd745
 	.irq_set = &rs600_irq_set,
 	.irq_process = &rs600_irq_process,
 	.get_vblank_counter = &rs600_get_vblank_counter,
@@ -504,32 +478,6 @@
 /*
  * r520,rv530,rv560,rv570,r580
  */
-<<<<<<< HEAD
-void r520_errata(struct radeon_device *rdev);
-void r520_vram_info(struct radeon_device *rdev);
-int r520_mc_init(struct radeon_device *rdev);
-void r520_mc_fini(struct radeon_device *rdev);
-void r520_bandwidth_update(struct radeon_device *rdev);
-static struct radeon_asic r520_asic = {
-	.init = &rv515_init,
-	.errata = &r520_errata,
-	.vram_info = &r520_vram_info,
-	.vga_set_state = &r100_vga_set_state,
-	.gpu_reset = &rv515_gpu_reset,
-	.mc_init = &r520_mc_init,
-	.mc_fini = &r520_mc_fini,
-	.wb_init = &r100_wb_init,
-	.wb_fini = &r100_wb_fini,
-	.gart_init = &rv370_pcie_gart_init,
-	.gart_fini = &rv370_pcie_gart_fini,
-	.gart_enable = &rv370_pcie_gart_enable,
-	.gart_disable = &rv370_pcie_gart_disable,
-	.gart_tlb_flush = &rv370_pcie_gart_tlb_flush,
-	.gart_set_page = &rv370_pcie_gart_set_page,
-	.cp_init = &r100_cp_init,
-	.cp_fini = &r100_cp_fini,
-	.cp_disable = &r100_cp_disable,
-=======
 int r520_init(struct radeon_device *rdev);
 int r520_resume(struct radeon_device *rdev);
 static struct radeon_asic r520_asic = {
@@ -554,16 +502,11 @@
 	.cp_init = NULL,
 	.cp_fini = NULL,
 	.cp_disable = NULL,
->>>>>>> ad1cd745
 	.cp_commit = &r100_cp_commit,
 	.ring_start = &rv515_ring_start,
 	.ring_test = &r100_ring_test,
 	.ring_ib_execute = &r100_ring_ib_execute,
-<<<<<<< HEAD
-	.ib_test = &r100_ib_test,
-=======
 	.ib_test = NULL,
->>>>>>> ad1cd745
 	.irq_set = &rs600_irq_set,
 	.irq_process = &rs600_irq_process,
 	.get_vblank_counter = &rs600_get_vblank_counter,
@@ -578,11 +521,7 @@
 	.set_clock_gating = &radeon_atom_set_clock_gating,
 	.set_surface_reg = r100_set_surface_reg,
 	.clear_surface_reg = r100_clear_surface_reg,
-<<<<<<< HEAD
-	.bandwidth_update = &r520_bandwidth_update,
-=======
 	.bandwidth_update = &rv515_bandwidth_update,
->>>>>>> ad1cd745
 };
 
 /*
@@ -659,11 +598,7 @@
 	.set_clock_gating = &radeon_atom_set_clock_gating,
 	.set_surface_reg = r600_set_surface_reg,
 	.clear_surface_reg = r600_clear_surface_reg,
-<<<<<<< HEAD
-	.bandwidth_update = &r520_bandwidth_update,
-=======
 	.bandwidth_update = &rv515_bandwidth_update,
->>>>>>> ad1cd745
 };
 
 /*
@@ -713,11 +648,7 @@
 	.set_clock_gating = &radeon_atom_set_clock_gating,
 	.set_surface_reg = r600_set_surface_reg,
 	.clear_surface_reg = r600_clear_surface_reg,
-<<<<<<< HEAD
-	.bandwidth_update = &r520_bandwidth_update,
-=======
 	.bandwidth_update = &rv515_bandwidth_update,
->>>>>>> ad1cd745
 };
 
 #endif