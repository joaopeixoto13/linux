--- conflicted
+++ resolved
@@ -518,15 +518,12 @@
 	struct drm_i915_private *i915 = engine->i915;
 	struct i915_wa_list *wal = &engine->ctx_wa_list;
 
-<<<<<<< HEAD
-=======
 	/* WaDisableBankHangMode:icl */
 	wa_write(wal,
 		 GEN8_L3CNTLREG,
 		 intel_uncore_read(engine->uncore, GEN8_L3CNTLREG) |
 		 GEN8_ERRDETBCTRL);
 
->>>>>>> 0ecfebd2
 	/* Wa_1604370585:icl (pre-prod)
 	 * Formerly known as WaPushConstantDereferenceHoldDisable
 	 */
@@ -560,14 +557,11 @@
 			   GEN10_CACHE_MODE_SS,
 			   0, /* write-only, so skip validation */
 			   _MASKED_BIT_ENABLE(FLOAT_BLEND_OPTIMIZATION_ENABLE));
-<<<<<<< HEAD
-=======
 
 	/* WaDisableGPGPUMidThreadPreemption:icl */
 	WA_SET_FIELD_MASKED(GEN8_CS_CHICKEN1,
 			    GEN9_PREEMPT_GPGPU_LEVEL_MASK,
 			    GEN9_PREEMPT_GPGPU_THREAD_GROUP_LEVEL);
->>>>>>> 0ecfebd2
 }
 
 void intel_engine_init_ctx_wa(struct intel_engine_cs *engine)
@@ -577,28 +571,6 @@
 
 	wa_init_start(wal, "context");
 
-<<<<<<< HEAD
-	if (INTEL_GEN(i915) < 8)
-		return;
-	else if (IS_BROADWELL(i915))
-		bdw_ctx_workarounds_init(engine);
-	else if (IS_CHERRYVIEW(i915))
-		chv_ctx_workarounds_init(engine);
-	else if (IS_SKYLAKE(i915))
-		skl_ctx_workarounds_init(engine);
-	else if (IS_BROXTON(i915))
-		bxt_ctx_workarounds_init(engine);
-	else if (IS_KABYLAKE(i915))
-		kbl_ctx_workarounds_init(engine);
-	else if (IS_GEMINILAKE(i915))
-		glk_ctx_workarounds_init(engine);
-	else if (IS_COFFEELAKE(i915))
-		cfl_ctx_workarounds_init(engine);
-	else if (IS_CANNONLAKE(i915))
-		cnl_ctx_workarounds_init(engine);
-	else if (IS_ICELAKE(i915))
-		icl_ctx_workarounds_init(engine);
-=======
 	if (IS_GEN(i915, 11))
 		icl_ctx_workarounds_init(engine);
 	else if (IS_CANNONLAKE(i915))
@@ -619,7 +591,6 @@
 		bdw_ctx_workarounds_init(engine);
 	else if (INTEL_GEN(i915) < 8)
 		return;
->>>>>>> 0ecfebd2
 	else
 		MISSING_CASE(INTEL_GEN(i915));
 
@@ -760,15 +731,9 @@
 }
 
 static void
-<<<<<<< HEAD
-wa_init_mcr(struct drm_i915_private *dev_priv, struct i915_wa_list *wal)
-{
-	const struct sseu_dev_info *sseu = &RUNTIME_INFO(dev_priv)->sseu;
-=======
 wa_init_mcr(struct drm_i915_private *i915, struct i915_wa_list *wal)
 {
 	const struct sseu_dev_info *sseu = &RUNTIME_INFO(i915)->sseu;
->>>>>>> 0ecfebd2
 	u32 mcr_slice_subslice_mask;
 
 	/*
@@ -905,36 +870,6 @@
 static void
 gt_init_workarounds(struct drm_i915_private *i915, struct i915_wa_list *wal)
 {
-<<<<<<< HEAD
-	if (INTEL_GEN(i915) < 8)
-		return;
-	else if (IS_BROADWELL(i915))
-		return;
-	else if (IS_CHERRYVIEW(i915))
-		return;
-	else if (IS_SKYLAKE(i915))
-		skl_gt_workarounds_init(i915, wal);
-	else if (IS_BROXTON(i915))
-		bxt_gt_workarounds_init(i915, wal);
-	else if (IS_KABYLAKE(i915))
-		kbl_gt_workarounds_init(i915, wal);
-	else if (IS_GEMINILAKE(i915))
-		glk_gt_workarounds_init(i915, wal);
-	else if (IS_COFFEELAKE(i915))
-		cfl_gt_workarounds_init(i915, wal);
-	else if (IS_CANNONLAKE(i915))
-		cnl_gt_workarounds_init(i915, wal);
-	else if (IS_ICELAKE(i915))
-		icl_gt_workarounds_init(i915, wal);
-	else
-		MISSING_CASE(INTEL_GEN(i915));
-}
-
-void intel_gt_init_workarounds(struct drm_i915_private *i915)
-{
-	struct i915_wa_list *wal = &i915->gt_wa_list;
-
-=======
 	if (IS_GEN(i915, 11))
 		icl_gt_workarounds_init(i915, wal);
 	else if (IS_CANNONLAKE(i915))
@@ -959,7 +894,6 @@
 {
 	struct i915_wa_list *wal = &i915->gt_wa_list;
 
->>>>>>> 0ecfebd2
 	wa_init_start(wal, "GT");
 	gt_init_workarounds(i915, wal);
 	wa_init_finish(wal);
@@ -1001,13 +935,8 @@
 		intel_uncore_rmw_fw(uncore, wa->reg, wa->mask, wa->val);
 	}
 
-<<<<<<< HEAD
-	intel_uncore_forcewake_put__locked(dev_priv, fw);
-	spin_unlock_irqrestore(&dev_priv->uncore.lock, flags);
-=======
 	intel_uncore_forcewake_put__locked(uncore, fw);
 	spin_unlock_irqrestore(&uncore->lock, flags);
->>>>>>> 0ecfebd2
 }
 
 void intel_gt_apply_workarounds(struct drm_i915_private *i915)
@@ -1022,7 +951,6 @@
 		DRM_ERROR("%s workaround lost on %s! (%x=%x/%x, expected %x, mask=%x)\n",
 			  name, from, i915_mmio_reg_offset(wa->reg), cur,
 			  cur & wa->mask, wa->val, wa->mask);
-<<<<<<< HEAD
 
 		return false;
 	}
@@ -1030,36 +958,13 @@
 	return true;
 }
 
-static bool wa_list_verify(struct drm_i915_private *dev_priv,
-=======
-
-		return false;
-	}
-
-	return true;
-}
-
 static bool wa_list_verify(struct intel_uncore *uncore,
->>>>>>> 0ecfebd2
 			   const struct i915_wa_list *wal,
 			   const char *from)
 {
 	struct i915_wa *wa;
 	unsigned int i;
 	bool ok = true;
-<<<<<<< HEAD
-
-	for (i = 0, wa = wal->list; i < wal->count; i++, wa++)
-		ok &= wa_verify(wa, I915_READ(wa->reg), wal->name, from);
-
-	return ok;
-}
-
-bool intel_gt_verify_workarounds(struct drm_i915_private *dev_priv,
-				 const char *from)
-{
-	return wa_list_verify(dev_priv, &dev_priv->gt_wa_list, from);
-=======
 
 	for (i = 0, wa = wal->list; i < wal->count; i++, wa++)
 		ok &= wa_verify(wa,
@@ -1073,7 +978,6 @@
 				 const char *from)
 {
 	return wa_list_verify(&i915->uncore, &i915->gt_wa_list, from);
->>>>>>> 0ecfebd2
 }
 
 static void
@@ -1148,12 +1052,9 @@
 
 	/* WaAllowUMDToModifySamplerMode:icl */
 	whitelist_reg(w, GEN10_SAMPLER_MODE);
-<<<<<<< HEAD
-=======
 
 	/* WaEnableStateCacheRedirectToCS:icl */
 	whitelist_reg(w, GEN9_SLICE_COMMON_ECO_CHICKEN1);
->>>>>>> 0ecfebd2
 }
 
 void intel_engine_init_whitelist(struct intel_engine_cs *engine)
@@ -1165,27 +1066,8 @@
 
 	wa_init_start(w, "whitelist");
 
-<<<<<<< HEAD
-	if (INTEL_GEN(i915) < 8)
-		return;
-	else if (IS_BROADWELL(i915))
-		return;
-	else if (IS_CHERRYVIEW(i915))
-		return;
-	else if (IS_SKYLAKE(i915))
-		skl_whitelist_build(w);
-	else if (IS_BROXTON(i915))
-		bxt_whitelist_build(w);
-	else if (IS_KABYLAKE(i915))
-		kbl_whitelist_build(w);
-	else if (IS_GEMINILAKE(i915))
-		glk_whitelist_build(w);
-	else if (IS_COFFEELAKE(i915))
-		cfl_whitelist_build(w);
-=======
 	if (IS_GEN(i915, 11))
 		icl_whitelist_build(w);
->>>>>>> 0ecfebd2
 	else if (IS_CANNONLAKE(i915))
 		cnl_whitelist_build(w);
 	else if (IS_COFFEELAKE(i915))
@@ -1208,13 +1090,8 @@
 
 void intel_engine_apply_whitelist(struct intel_engine_cs *engine)
 {
-<<<<<<< HEAD
-	struct drm_i915_private *dev_priv = engine->i915;
-	const struct i915_wa_list *wal = &engine->whitelist;
-=======
 	const struct i915_wa_list *wal = &engine->whitelist;
 	struct intel_uncore *uncore = engine->uncore;
->>>>>>> 0ecfebd2
 	const u32 base = engine->mmio_base;
 	struct i915_wa *wa;
 	unsigned int i;
@@ -1223,15 +1100,6 @@
 		return;
 
 	for (i = 0, wa = wal->list; i < wal->count; i++, wa++)
-<<<<<<< HEAD
-		I915_WRITE(RING_FORCE_TO_NONPRIV(base, i),
-			   i915_mmio_reg_offset(wa->reg));
-
-	/* And clear the rest just in case of garbage */
-	for (; i < RING_MAX_NONPRIV_SLOTS; i++)
-		I915_WRITE(RING_FORCE_TO_NONPRIV(base, i),
-			   i915_mmio_reg_offset(RING_NOPID(base)));
-=======
 		intel_uncore_write(uncore,
 				   RING_FORCE_TO_NONPRIV(base, i),
 				   i915_mmio_reg_offset(wa->reg));
@@ -1241,7 +1109,6 @@
 		intel_uncore_write(uncore,
 				   RING_FORCE_TO_NONPRIV(base, i),
 				   i915_mmio_reg_offset(RING_NOPID(base)));
->>>>>>> 0ecfebd2
 }
 
 static void
@@ -1304,13 +1171,8 @@
 				    GEN7_DISABLE_SAMPLER_PREFETCH);
 	}
 
-<<<<<<< HEAD
-	if (IS_GEN(i915, 9) || IS_CANNONLAKE(i915)) {
-		/* WaEnablePreemptionGranularityControlByUMD:skl,bxt,kbl,cfl,cnl */
-=======
 	if (IS_GEN_RANGE(i915, 9, 11)) {
 		/* FtrPerCtxtPreemptionGranularityControl:skl,bxt,kbl,cfl,cnl,icl */
->>>>>>> 0ecfebd2
 		wa_masked_en(wal,
 			     GEN7_FF_SLICE_CS_CHICKEN1,
 			     GEN9_FFSC_PERCTX_PREEMPT_CTRL);
@@ -1375,11 +1237,7 @@
 	if (I915_SELFTEST_ONLY(INTEL_GEN(engine->i915) < 8))
 		return;
 
-<<<<<<< HEAD
-	if (engine->id == RCS)
-=======
 	if (engine->id == RCS0)
->>>>>>> 0ecfebd2
 		rcs_engine_wa_init(engine, wal);
 	else
 		xcs_engine_wa_init(engine, wal);
