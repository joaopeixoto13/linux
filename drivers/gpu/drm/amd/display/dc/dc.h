/*
 * Copyright 2012-14 Advanced Micro Devices, Inc.
 *
 * Permission is hereby granted, free of charge, to any person obtaining a
 * copy of this software and associated documentation files (the "Software"),
 * to deal in the Software without restriction, including without limitation
 * the rights to use, copy, modify, merge, publish, distribute, sublicense,
 * and/or sell copies of the Software, and to permit persons to whom the
 * Software is furnished to do so, subject to the following conditions:
 *
 * The above copyright notice and this permission notice shall be included in
 * all copies or substantial portions of the Software.
 *
 * THE SOFTWARE IS PROVIDED "AS IS", WITHOUT WARRANTY OF ANY KIND, EXPRESS OR
 * IMPLIED, INCLUDING BUT NOT LIMITED TO THE WARRANTIES OF MERCHANTABILITY,
 * FITNESS FOR A PARTICULAR PURPOSE AND NONINFRINGEMENT.  IN NO EVENT SHALL
 * THE COPYRIGHT HOLDER(S) OR AUTHOR(S) BE LIABLE FOR ANY CLAIM, DAMAGES OR
 * OTHER LIABILITY, WHETHER IN AN ACTION OF CONTRACT, TORT OR OTHERWISE,
 * ARISING FROM, OUT OF OR IN CONNECTION WITH THE SOFTWARE OR THE USE OR
 * OTHER DEALINGS IN THE SOFTWARE.
 *
 * Authors: AMD
 *
 */

#ifndef DC_INTERFACE_H_
#define DC_INTERFACE_H_

#include "dc_types.h"
#include "grph_object_defs.h"
#include "logger_types.h"
#if defined(CONFIG_DRM_AMD_DC_HDCP)
#include "hdcp_types.h"
#endif
#include "gpio_types.h"
#include "link_service_types.h"
#include "grph_object_ctrl_defs.h"
#include <inc/hw/opp.h>

#include "inc/hw_sequencer.h"
#include "inc/compressor.h"
#include "inc/hw/dmcu.h"
#include "dml/display_mode_lib.h"

/* forward declaration */
struct aux_payload;
struct set_config_cmd_payload;
struct dmub_notification;

#define DC_VER "3.2.167"

#define MAX_SURFACES 3
#define MAX_PLANES 6
#define MAX_STREAMS 6
#define MAX_SINKS_PER_LINK 4
#define MIN_VIEWPORT_SIZE 12
#define MAX_NUM_EDP 2

/*******************************************************************************
 * Display Core Interfaces
 ******************************************************************************/
struct dc_versions {
	const char *dc_ver;
	struct dmcu_version dmcu_version;
};

enum dp_protocol_version {
	DP_VERSION_1_4,
};

enum dc_plane_type {
	DC_PLANE_TYPE_INVALID,
	DC_PLANE_TYPE_DCE_RGB,
	DC_PLANE_TYPE_DCE_UNDERLAY,
	DC_PLANE_TYPE_DCN_UNIVERSAL,
};

// Sizes defined as multiples of 64KB
enum det_size {
	DET_SIZE_DEFAULT = 0,
	DET_SIZE_192KB = 3,
	DET_SIZE_256KB = 4,
	DET_SIZE_320KB = 5,
	DET_SIZE_384KB = 6
};


struct dc_plane_cap {
	enum dc_plane_type type;
	uint32_t blends_with_above : 1;
	uint32_t blends_with_below : 1;
	uint32_t per_pixel_alpha : 1;
	struct {
		uint32_t argb8888 : 1;
		uint32_t nv12 : 1;
		uint32_t fp16 : 1;
		uint32_t p010 : 1;
		uint32_t ayuv : 1;
	} pixel_format_support;
	// max upscaling factor x1000
	// upscaling factors are always >= 1
	// for example, 1080p -> 8K is 4.0, or 4000 raw value
	struct {
		uint32_t argb8888;
		uint32_t nv12;
		uint32_t fp16;
	} max_upscale_factor;
	// max downscale factor x1000
	// downscale factors are always <= 1
	// for example, 8K -> 1080p is 0.25, or 250 raw value
	struct {
		uint32_t argb8888;
		uint32_t nv12;
		uint32_t fp16;
	} max_downscale_factor;
	// minimal width/height
	uint32_t min_width;
	uint32_t min_height;
};

// Color management caps (DPP and MPC)
struct rom_curve_caps {
	uint16_t srgb : 1;
	uint16_t bt2020 : 1;
	uint16_t gamma2_2 : 1;
	uint16_t pq : 1;
	uint16_t hlg : 1;
};

struct dpp_color_caps {
	uint16_t dcn_arch : 1; // all DCE generations treated the same
	// input lut is different than most LUTs, just plain 256-entry lookup
	uint16_t input_lut_shared : 1; // shared with DGAM
	uint16_t icsc : 1;
	uint16_t dgam_ram : 1;
	uint16_t post_csc : 1; // before gamut remap
	uint16_t gamma_corr : 1;

	// hdr_mult and gamut remap always available in DPP (in that order)
	// 3d lut implies shaper LUT,
	// it may be shared with MPC - check MPC:shared_3d_lut flag
	uint16_t hw_3d_lut : 1;
	uint16_t ogam_ram : 1; // blnd gam
	uint16_t ocsc : 1;
	uint16_t dgam_rom_for_yuv : 1;
	struct rom_curve_caps dgam_rom_caps;
	struct rom_curve_caps ogam_rom_caps;
};

struct mpc_color_caps {
	uint16_t gamut_remap : 1;
	uint16_t ogam_ram : 1;
	uint16_t ocsc : 1;
	uint16_t num_3dluts : 3; //3d lut always assumes a preceding shaper LUT
	uint16_t shared_3d_lut:1; //can be in either DPP or MPC, but single instance

	struct rom_curve_caps ogam_rom_caps;
};

struct dc_color_caps {
	struct dpp_color_caps dpp;
	struct mpc_color_caps mpc;
};

struct dc_caps {
	uint32_t max_streams;
	uint32_t max_links;
	uint32_t max_audios;
	uint32_t max_slave_planes;
	uint32_t max_slave_yuv_planes;
	uint32_t max_slave_rgb_planes;
	uint32_t max_planes;
	uint32_t max_downscale_ratio;
	uint32_t i2c_speed_in_khz;
	uint32_t i2c_speed_in_khz_hdcp;
	uint32_t dmdata_alloc_size;
	unsigned int max_cursor_size;
	unsigned int max_video_width;
	unsigned int min_horizontal_blanking_period;
	int linear_pitch_alignment;
	bool dcc_const_color;
	bool dynamic_audio;
	bool is_apu;
	bool dual_link_dvi;
	bool post_blend_color_processing;
	bool force_dp_tps4_for_cp2520;
	bool disable_dp_clk_share;
	bool psp_setup_panel_mode;
	bool extended_aux_timeout_support;
	bool dmcub_support;
	uint32_t num_of_internal_disp;
	enum dp_protocol_version max_dp_protocol_version;
	unsigned int mall_size_per_mem_channel;
	unsigned int mall_size_total;
	unsigned int cursor_cache_size;
	struct dc_plane_cap planes[MAX_PLANES];
	struct dc_color_caps color;
#if defined(CONFIG_DRM_AMD_DC_DCN)
	bool dp_hpo;
	bool hdmi_frl_pcon_support;
#endif
	bool edp_dsc_support;
	bool vbios_lttpr_aware;
	bool vbios_lttpr_enable;
};

struct dc_bug_wa {
	bool no_connect_phy_config;
	bool dedcn20_305_wa;
	bool skip_clock_update;
	bool lt_early_cr_pattern;
};

struct dc_dcc_surface_param {
	struct dc_size surface_size;
	enum surface_pixel_format format;
	enum swizzle_mode_values swizzle_mode;
	enum dc_scan_direction scan;
};

struct dc_dcc_setting {
	unsigned int max_compressed_blk_size;
	unsigned int max_uncompressed_blk_size;
	bool independent_64b_blks;
#if defined(CONFIG_DRM_AMD_DC_DCN)
	//These bitfields to be used starting with DCN
	struct {
		uint32_t dcc_256_64_64 : 1;//available in ASICs before DCN (the worst compression case)
		uint32_t dcc_128_128_uncontrained : 1;  //available in ASICs before DCN
		uint32_t dcc_256_128_128 : 1;		//available starting with DCN
		uint32_t dcc_256_256_unconstrained : 1;  //available in ASICs before DCN (the best compression case)
	} dcc_controls;
#endif
};

struct dc_surface_dcc_cap {
	union {
		struct {
			struct dc_dcc_setting rgb;
		} grph;

		struct {
			struct dc_dcc_setting luma;
			struct dc_dcc_setting chroma;
		} video;
	};

	bool capable;
	bool const_color_support;
};

struct dc_static_screen_params {
	struct {
		bool force_trigger;
		bool cursor_update;
		bool surface_update;
		bool overlay_update;
	} triggers;
	unsigned int num_frames;
};


/* Surface update type is used by dc_update_surfaces_and_stream
 * The update type is determined at the very beginning of the function based
 * on parameters passed in and decides how much programming (or updating) is
 * going to be done during the call.
 *
 * UPDATE_TYPE_FAST is used for really fast updates that do not require much
 * logical calculations or hardware register programming. This update MUST be
 * ISR safe on windows. Currently fast update will only be used to flip surface
 * address.
 *
 * UPDATE_TYPE_MED is used for slower updates which require significant hw
 * re-programming however do not affect bandwidth consumption or clock
 * requirements. At present, this is the level at which front end updates
 * that do not require us to run bw_calcs happen. These are in/out transfer func
 * updates, viewport offset changes, recout size changes and pixel depth changes.
 * This update can be done at ISR, but we want to minimize how often this happens.
 *
 * UPDATE_TYPE_FULL is slow. Really slow. This requires us to recalculate our
 * bandwidth and clocks, possibly rearrange some pipes and reprogram anything front
 * end related. Any time viewport dimensions, recout dimensions, scaling ratios or
 * gamma need to be adjusted or pipe needs to be turned on (or disconnected) we do
 * a full update. This cannot be done at ISR level and should be a rare event.
 * Unless someone is stress testing mpo enter/exit, playing with colour or adjusting
 * underscan we don't expect to see this call at all.
 */

enum surface_update_type {
	UPDATE_TYPE_FAST, /* super fast, safe to execute in isr */
	UPDATE_TYPE_MED,  /* ISR safe, most of programming needed, no bw/clk change*/
	UPDATE_TYPE_FULL, /* may need to shuffle resources */
};

/* Forward declaration*/
struct dc;
struct dc_plane_state;
struct dc_state;


struct dc_cap_funcs {
	bool (*get_dcc_compression_cap)(const struct dc *dc,
			const struct dc_dcc_surface_param *input,
			struct dc_surface_dcc_cap *output);
};

struct link_training_settings;

#if defined(CONFIG_DRM_AMD_DC_DCN)
union allow_lttpr_non_transparent_mode {
	struct {
		bool DP1_4A : 1;
		bool DP2_0 : 1;
	} bits;
	unsigned char raw;
};
#endif
/* Structure to hold configuration flags set by dm at dc creation. */
struct dc_config {
	bool gpu_vm_support;
	bool disable_disp_pll_sharing;
	bool fbc_support;
	bool disable_fractional_pwm;
	bool allow_seamless_boot_optimization;
	bool power_down_display_on_boot;
	bool edp_not_connected;
	bool edp_no_power_sequencing;
	bool force_enum_edp;
	bool forced_clocks;
#if defined(CONFIG_DRM_AMD_DC_DCN)
	union allow_lttpr_non_transparent_mode allow_lttpr_non_transparent_mode;
#else
	bool allow_lttpr_non_transparent_mode;
#endif
	bool multi_mon_pp_mclk_switch;
	bool disable_dmcu;
	bool enable_4to1MPC;
	bool enable_windowed_mpo_odm;
	bool allow_edp_hotplug_detection;
#if defined(CONFIG_DRM_AMD_DC_DCN)
	bool clamp_min_dcfclk;
#endif
	uint64_t vblank_alignment_dto_params;
	uint8_t  vblank_alignment_max_frame_time_diff;
	bool is_asymmetric_memory;
	bool is_single_rank_dimm;
	bool use_pipe_ctx_sync_logic;
};

enum visual_confirm {
	VISUAL_CONFIRM_DISABLE = 0,
	VISUAL_CONFIRM_SURFACE = 1,
	VISUAL_CONFIRM_HDR = 2,
	VISUAL_CONFIRM_MPCTREE = 4,
	VISUAL_CONFIRM_PSR = 5,
	VISUAL_CONFIRM_SWIZZLE = 9,
};

enum dc_psr_power_opts {
	psr_power_opt_invalid = 0x0,
	psr_power_opt_smu_opt_static_screen = 0x1,
	psr_power_opt_z10_static_screen = 0x10,
};

enum dcc_option {
	DCC_ENABLE = 0,
	DCC_DISABLE = 1,
	DCC_HALF_REQ_DISALBE = 2,
};

enum pipe_split_policy {
	MPC_SPLIT_DYNAMIC = 0,
	MPC_SPLIT_AVOID = 1,
	MPC_SPLIT_AVOID_MULT_DISP = 2,
};

enum wm_report_mode {
	WM_REPORT_DEFAULT = 0,
	WM_REPORT_OVERRIDE = 1,
};
enum dtm_pstate{
	dtm_level_p0 = 0,/*highest voltage*/
	dtm_level_p1,
	dtm_level_p2,
	dtm_level_p3,
	dtm_level_p4,/*when active_display_count = 0*/
};

enum dcn_pwr_state {
	DCN_PWR_STATE_UNKNOWN = -1,
	DCN_PWR_STATE_MISSION_MODE = 0,
	DCN_PWR_STATE_LOW_POWER = 3,
};

#if defined(CONFIG_DRM_AMD_DC_DCN)
enum dcn_zstate_support_state {
	DCN_ZSTATE_SUPPORT_UNKNOWN,
	DCN_ZSTATE_SUPPORT_ALLOW,
	DCN_ZSTATE_SUPPORT_DISALLOW,
};
#endif
/*
 * For any clocks that may differ per pipe
 * only the max is stored in this structure
 */
struct dc_clocks {
	int dispclk_khz;
	int actual_dispclk_khz;
	int dppclk_khz;
	int actual_dppclk_khz;
	int disp_dpp_voltage_level_khz;
	int dcfclk_khz;
	int socclk_khz;
	int dcfclk_deep_sleep_khz;
	int fclk_khz;
	int phyclk_khz;
	int dramclk_khz;
	bool p_state_change_support;
#if defined(CONFIG_DRM_AMD_DC_DCN)
	enum dcn_zstate_support_state zstate_support;
	bool dtbclk_en;
#endif
	enum dcn_pwr_state pwr_state;
	/*
	 * Elements below are not compared for the purposes of
	 * optimization required
	 */
	bool prev_p_state_change_support;
	enum dtm_pstate dtm_level;
	int max_supported_dppclk_khz;
	int max_supported_dispclk_khz;
	int bw_dppclk_khz; /*a copy of dppclk_khz*/
	int bw_dispclk_khz;
};

struct dc_bw_validation_profile {
	bool enable;

	unsigned long long total_ticks;
	unsigned long long voltage_level_ticks;
	unsigned long long watermark_ticks;
	unsigned long long rq_dlg_ticks;

	unsigned long long total_count;
	unsigned long long skip_fast_count;
	unsigned long long skip_pass_count;
	unsigned long long skip_fail_count;
};

#define BW_VAL_TRACE_SETUP() \
		unsigned long long end_tick = 0; \
		unsigned long long voltage_level_tick = 0; \
		unsigned long long watermark_tick = 0; \
		unsigned long long start_tick = dc->debug.bw_val_profile.enable ? \
				dm_get_timestamp(dc->ctx) : 0

#define BW_VAL_TRACE_COUNT() \
		if (dc->debug.bw_val_profile.enable) \
			dc->debug.bw_val_profile.total_count++

#define BW_VAL_TRACE_SKIP(status) \
		if (dc->debug.bw_val_profile.enable) { \
			if (!voltage_level_tick) \
				voltage_level_tick = dm_get_timestamp(dc->ctx); \
			dc->debug.bw_val_profile.skip_ ## status ## _count++; \
		}

#define BW_VAL_TRACE_END_VOLTAGE_LEVEL() \
		if (dc->debug.bw_val_profile.enable) \
			voltage_level_tick = dm_get_timestamp(dc->ctx)

#define BW_VAL_TRACE_END_WATERMARKS() \
		if (dc->debug.bw_val_profile.enable) \
			watermark_tick = dm_get_timestamp(dc->ctx)

#define BW_VAL_TRACE_FINISH() \
		if (dc->debug.bw_val_profile.enable) { \
			end_tick = dm_get_timestamp(dc->ctx); \
			dc->debug.bw_val_profile.total_ticks += end_tick - start_tick; \
			dc->debug.bw_val_profile.voltage_level_ticks += voltage_level_tick - start_tick; \
			if (watermark_tick) { \
				dc->debug.bw_val_profile.watermark_ticks += watermark_tick - voltage_level_tick; \
				dc->debug.bw_val_profile.rq_dlg_ticks += end_tick - watermark_tick; \
			} \
		}

union mem_low_power_enable_options {
	struct {
		bool vga: 1;
		bool i2c: 1;
		bool dmcu: 1;
		bool dscl: 1;
		bool cm: 1;
		bool mpc: 1;
		bool optc: 1;
		bool vpg: 1;
		bool afmt: 1;
	} bits;
	uint32_t u32All;
};

union root_clock_optimization_options {
	struct {
		bool dpp: 1;
		bool dsc: 1;
		bool hdmistream: 1;
		bool hdmichar: 1;
		bool dpstream: 1;
		bool symclk32_se: 1;
		bool symclk32_le: 1;
		bool symclk_fe: 1;
		bool physymclk: 1;
		bool dpiasymclk: 1;
		uint32_t reserved: 22;
	} bits;
	uint32_t u32All;
};

union dpia_debug_options {
	struct {
		uint32_t disable_dpia:1;
		uint32_t force_non_lttpr:1;
		uint32_t extend_aux_rd_interval:1;
		uint32_t disable_mst_dsc_work_around:1;
<<<<<<< HEAD
		uint32_t reserved:28;
=======
		uint32_t hpd_delay_in_ms:12;
		uint32_t reserved:16;
>>>>>>> cb6846fb
	} bits;
	uint32_t raw;
};

struct dc_debug_data {
	uint32_t ltFailCount;
	uint32_t i2cErrorCount;
	uint32_t auxErrorCount;
};

struct dc_phy_addr_space_config {
	struct {
		uint64_t start_addr;
		uint64_t end_addr;
		uint64_t fb_top;
		uint64_t fb_offset;
		uint64_t fb_base;
		uint64_t agp_top;
		uint64_t agp_bot;
		uint64_t agp_base;
	} system_aperture;

	struct {
		uint64_t page_table_start_addr;
		uint64_t page_table_end_addr;
		uint64_t page_table_base_addr;
		bool base_addr_is_mc_addr;
	} gart_config;

	bool valid;
	bool is_hvm_enabled;
	uint64_t page_table_default_page_addr;
};

struct dc_virtual_addr_space_config {
	uint64_t	page_table_base_addr;
	uint64_t	page_table_start_addr;
	uint64_t	page_table_end_addr;
	uint32_t	page_table_block_size_in_bytes;
	uint8_t		page_table_depth; // 1 = 1 level, 2 = 2 level, etc.  0 = invalid
};

struct dc_bounding_box_overrides {
	int sr_exit_time_ns;
	int sr_enter_plus_exit_time_ns;
	int urgent_latency_ns;
	int percent_of_ideal_drambw;
	int dram_clock_change_latency_ns;
	int dummy_clock_change_latency_ns;
	/* This forces a hard min on the DCFCLK we use
	 * for DML.  Unlike the debug option for forcing
	 * DCFCLK, this override affects watermark calculations
	 */
	int min_dcfclk_mhz;
};

struct dc_state;
struct resource_pool;
struct dce_hwseq;

struct dc_debug_options {
	bool native422_support;
	bool disable_dsc;
	enum visual_confirm visual_confirm;
	int visual_confirm_rect_height;

	bool sanity_checks;
	bool max_disp_clk;
	bool surface_trace;
	bool timing_trace;
	bool clock_trace;
	bool validation_trace;
	bool bandwidth_calcs_trace;
	int max_downscale_src_width;

	/* stutter efficiency related */
	bool disable_stutter;
	bool use_max_lb;
	enum dcc_option disable_dcc;
	enum pipe_split_policy pipe_split_policy;
	bool force_single_disp_pipe_split;
	bool voltage_align_fclk;
	bool disable_min_fclk;

	bool disable_dfs_bypass;
	bool disable_dpp_power_gate;
	bool disable_hubp_power_gate;
	bool disable_dsc_power_gate;
	int dsc_min_slice_height_override;
	int dsc_bpp_increment_div;
	bool disable_pplib_wm_range;
	enum wm_report_mode pplib_wm_report_mode;
	unsigned int min_disp_clk_khz;
	unsigned int min_dpp_clk_khz;
	unsigned int min_dram_clk_khz;
	int sr_exit_time_dpm0_ns;
	int sr_enter_plus_exit_time_dpm0_ns;
	int sr_exit_time_ns;
	int sr_enter_plus_exit_time_ns;
	int urgent_latency_ns;
	uint32_t underflow_assert_delay_us;
	int percent_of_ideal_drambw;
	int dram_clock_change_latency_ns;
	bool optimized_watermark;
	int always_scale;
	bool disable_pplib_clock_request;
	bool disable_clock_gate;
	bool disable_mem_low_power;
#if defined(CONFIG_DRM_AMD_DC_DCN)
	bool pstate_enabled;
#endif
	bool disable_dmcu;
	bool disable_psr;
	bool force_abm_enable;
	bool disable_stereo_support;
	bool vsr_support;
	bool performance_trace;
	bool az_endpoint_mute_only;
	bool always_use_regamma;
	bool recovery_enabled;
	bool avoid_vbios_exec_table;
	bool scl_reset_length10;
	bool hdmi20_disable;
	bool skip_detection_link_training;
	uint32_t edid_read_retry_times;
	bool remove_disconnect_edp;
	unsigned int force_odm_combine; //bit vector based on otg inst
#if defined(CONFIG_DRM_AMD_DC_DCN)
	unsigned int force_odm_combine_4to1; //bit vector based on otg inst
	bool disable_z9_mpc;
#endif
	unsigned int force_fclk_khz;
	bool enable_tri_buf;
	bool dmub_offload_enabled;
	bool dmcub_emulation;
#if defined(CONFIG_DRM_AMD_DC_DCN)
	bool disable_idle_power_optimizations;
	unsigned int mall_size_override;
	unsigned int mall_additional_timer_percent;
	bool mall_error_as_fatal;
#endif
	bool dmub_command_table; /* for testing only */
	struct dc_bw_validation_profile bw_val_profile;
	bool disable_fec;
	bool disable_48mhz_pwrdwn;
	/* This forces a hard min on the DCFCLK requested to SMU/PP
	 * watermarks are not affected.
	 */
	unsigned int force_min_dcfclk_mhz;
#if defined(CONFIG_DRM_AMD_DC_DCN)
	int dwb_fi_phase;
#endif
	bool disable_timing_sync;
	bool cm_in_bypass;
	int force_clock_mode;/*every mode change.*/

	bool disable_dram_clock_change_vactive_support;
	bool validate_dml_output;
	bool enable_dmcub_surface_flip;
	bool usbc_combo_phy_reset_wa;
	bool disable_dsc_edp;
	unsigned int  force_dsc_edp_policy;
	bool enable_dram_clock_change_one_display_vactive;
#if defined(CONFIG_DRM_AMD_DC_DCN)
	/* TODO - remove once tested */
	bool legacy_dp2_lt;
	bool set_mst_en_for_sst;
	bool disable_uhbr;
	bool force_dp2_lt_fallback_method;
#endif
	union mem_low_power_enable_options enable_mem_low_power;
	union root_clock_optimization_options root_clock_optimization;
	bool hpo_optimization;
	bool force_vblank_alignment;

	/* Enable dmub aux for legacy ddc */
	bool enable_dmub_aux_for_legacy_ddc;
	bool optimize_edp_link_rate; /* eDP ILR */
	/* FEC/PSR1 sequence enable delay in 100us */
	uint8_t fec_enable_delay_in100us;
	bool enable_driver_sequence_debug;
	enum det_size crb_alloc_policy;
	int crb_alloc_policy_min_disp_count;
#if defined(CONFIG_DRM_AMD_DC_DCN)
	bool disable_z10;
	bool enable_sw_cntl_psr;
	union dpia_debug_options dpia_debug;
#endif
	bool apply_vendor_specific_lttpr_wa;
};

struct gpu_info_soc_bounding_box_v1_0;
struct dc {
	struct dc_debug_options debug;
	struct dc_versions versions;
	struct dc_caps caps;
	struct dc_cap_funcs cap_funcs;
	struct dc_config config;
	struct dc_bounding_box_overrides bb_overrides;
	struct dc_bug_wa work_arounds;
	struct dc_context *ctx;
	struct dc_phy_addr_space_config vm_pa_config;

	uint8_t link_count;
	struct dc_link *links[MAX_PIPES * 2];

	struct dc_state *current_state;
	struct resource_pool *res_pool;

	struct clk_mgr *clk_mgr;

	/* Display Engine Clock levels */
	struct dm_pp_clock_levels sclk_lvls;

	/* Inputs into BW and WM calculations. */
	struct bw_calcs_dceip *bw_dceip;
	struct bw_calcs_vbios *bw_vbios;
#ifdef CONFIG_DRM_AMD_DC_DCN
	struct dcn_soc_bounding_box *dcn_soc;
	struct dcn_ip_params *dcn_ip;
	struct display_mode_lib dml;
#endif

	/* HW functions */
	struct hw_sequencer_funcs hwss;
	struct dce_hwseq *hwseq;

	/* Require to optimize clocks and bandwidth for added/removed planes */
	bool optimized_required;
	bool wm_optimized_required;
#if defined(CONFIG_DRM_AMD_DC_DCN)
	bool idle_optimizations_allowed;
#endif
#if defined(CONFIG_DRM_AMD_DC_DCN)
	bool enable_c20_dtm_b0;
#endif

	/* Require to maintain clocks and bandwidth for UEFI enabled HW */

	/* FBC compressor */
	struct compressor *fbc_compressor;

	struct dc_debug_data debug_data;
	struct dpcd_vendor_signature vendor_signature;

	const char *build_id;
	struct vm_helper *vm_helper;
};

enum frame_buffer_mode {
	FRAME_BUFFER_MODE_LOCAL_ONLY = 0,
	FRAME_BUFFER_MODE_ZFB_ONLY,
	FRAME_BUFFER_MODE_MIXED_ZFB_AND_LOCAL,
} ;

struct dchub_init_data {
	int64_t zfb_phys_addr_base;
	int64_t zfb_mc_base_addr;
	uint64_t zfb_size_in_byte;
	enum frame_buffer_mode fb_mode;
	bool dchub_initialzied;
	bool dchub_info_valid;
};

struct dc_init_data {
	struct hw_asic_id asic_id;
	void *driver; /* ctx */
	struct cgs_device *cgs_device;
	struct dc_bounding_box_overrides bb_overrides;

	int num_virtual_links;
	/*
	 * If 'vbios_override' not NULL, it will be called instead
	 * of the real VBIOS. Intended use is Diagnostics on FPGA.
	 */
	struct dc_bios *vbios_override;
	enum dce_environment dce_environment;

	struct dmub_offload_funcs *dmub_if;
	struct dc_reg_helper_state *dmub_offload;

	struct dc_config flags;
	uint64_t log_mask;

	struct dpcd_vendor_signature vendor_signature;
#if defined(CONFIG_DRM_AMD_DC_DCN)
	bool force_smu_not_present;
#endif
};

struct dc_callback_init {
#ifdef CONFIG_DRM_AMD_DC_HDCP
	struct cp_psp cp_psp;
#else
	uint8_t reserved;
#endif
};

struct dc *dc_create(const struct dc_init_data *init_params);
void dc_hardware_init(struct dc *dc);

int dc_get_vmid_use_vector(struct dc *dc);
void dc_setup_vm_context(struct dc *dc, struct dc_virtual_addr_space_config *va_config, int vmid);
/* Returns the number of vmids supported */
int dc_setup_system_context(struct dc *dc, struct dc_phy_addr_space_config *pa_config);
void dc_init_callbacks(struct dc *dc,
		const struct dc_callback_init *init_params);
void dc_deinit_callbacks(struct dc *dc);
void dc_destroy(struct dc **dc);

/*******************************************************************************
 * Surface Interfaces
 ******************************************************************************/

enum {
	TRANSFER_FUNC_POINTS = 1025
};

struct dc_hdr_static_metadata {
	/* display chromaticities and white point in units of 0.00001 */
	unsigned int chromaticity_green_x;
	unsigned int chromaticity_green_y;
	unsigned int chromaticity_blue_x;
	unsigned int chromaticity_blue_y;
	unsigned int chromaticity_red_x;
	unsigned int chromaticity_red_y;
	unsigned int chromaticity_white_point_x;
	unsigned int chromaticity_white_point_y;

	uint32_t min_luminance;
	uint32_t max_luminance;
	uint32_t maximum_content_light_level;
	uint32_t maximum_frame_average_light_level;
};

enum dc_transfer_func_type {
	TF_TYPE_PREDEFINED,
	TF_TYPE_DISTRIBUTED_POINTS,
	TF_TYPE_BYPASS,
	TF_TYPE_HWPWL
};

struct dc_transfer_func_distributed_points {
	struct fixed31_32 red[TRANSFER_FUNC_POINTS];
	struct fixed31_32 green[TRANSFER_FUNC_POINTS];
	struct fixed31_32 blue[TRANSFER_FUNC_POINTS];

	uint16_t end_exponent;
	uint16_t x_point_at_y1_red;
	uint16_t x_point_at_y1_green;
	uint16_t x_point_at_y1_blue;
};

enum dc_transfer_func_predefined {
	TRANSFER_FUNCTION_SRGB,
	TRANSFER_FUNCTION_BT709,
	TRANSFER_FUNCTION_PQ,
	TRANSFER_FUNCTION_LINEAR,
	TRANSFER_FUNCTION_UNITY,
	TRANSFER_FUNCTION_HLG,
	TRANSFER_FUNCTION_HLG12,
	TRANSFER_FUNCTION_GAMMA22,
	TRANSFER_FUNCTION_GAMMA24,
	TRANSFER_FUNCTION_GAMMA26
};


struct dc_transfer_func {
	struct kref refcount;
	enum dc_transfer_func_type type;
	enum dc_transfer_func_predefined tf;
	/* FP16 1.0 reference level in nits, default is 80 nits, only for PQ*/
	uint32_t sdr_ref_white_level;
	union {
		struct pwl_params pwl;
		struct dc_transfer_func_distributed_points tf_pts;
	};
};


union dc_3dlut_state {
	struct {
		uint32_t initialized:1;		/*if 3dlut is went through color module for initialization */
		uint32_t rmu_idx_valid:1;	/*if mux settings are valid*/
		uint32_t rmu_mux_num:3;		/*index of mux to use*/
		uint32_t mpc_rmu0_mux:4;	/*select mpcc on mux, one of the following : mpcc0, mpcc1, mpcc2, mpcc3*/
		uint32_t mpc_rmu1_mux:4;
		uint32_t mpc_rmu2_mux:4;
		uint32_t reserved:15;
	} bits;
	uint32_t raw;
};


struct dc_3dlut {
	struct kref refcount;
	struct tetrahedral_params lut_3d;
	struct fixed31_32 hdr_multiplier;
	union dc_3dlut_state state;
};
/*
 * This structure is filled in by dc_surface_get_status and contains
 * the last requested address and the currently active address so the called
 * can determine if there are any outstanding flips
 */
struct dc_plane_status {
	struct dc_plane_address requested_address;
	struct dc_plane_address current_address;
	bool is_flip_pending;
	bool is_right_eye;
};

union surface_update_flags {

	struct {
		uint32_t addr_update:1;
		/* Medium updates */
		uint32_t dcc_change:1;
		uint32_t color_space_change:1;
		uint32_t horizontal_mirror_change:1;
		uint32_t per_pixel_alpha_change:1;
		uint32_t global_alpha_change:1;
		uint32_t hdr_mult:1;
		uint32_t rotation_change:1;
		uint32_t swizzle_change:1;
		uint32_t scaling_change:1;
		uint32_t position_change:1;
		uint32_t in_transfer_func_change:1;
		uint32_t input_csc_change:1;
		uint32_t coeff_reduction_change:1;
		uint32_t output_tf_change:1;
		uint32_t pixel_format_change:1;
		uint32_t plane_size_change:1;
		uint32_t gamut_remap_change:1;

		/* Full updates */
		uint32_t new_plane:1;
		uint32_t bpp_change:1;
		uint32_t gamma_change:1;
		uint32_t bandwidth_change:1;
		uint32_t clock_change:1;
		uint32_t stereo_format_change:1;
		uint32_t lut_3d:1;
		uint32_t full_update:1;
	} bits;

	uint32_t raw;
};

struct dc_plane_state {
	struct dc_plane_address address;
	struct dc_plane_flip_time time;
	bool triplebuffer_flips;
	struct scaling_taps scaling_quality;
	struct rect src_rect;
	struct rect dst_rect;
	struct rect clip_rect;

	struct plane_size plane_size;
	union dc_tiling_info tiling_info;

	struct dc_plane_dcc_param dcc;

	struct dc_gamma *gamma_correction;
	struct dc_transfer_func *in_transfer_func;
	struct dc_bias_and_scale *bias_and_scale;
	struct dc_csc_transform input_csc_color_matrix;
	struct fixed31_32 coeff_reduction_factor;
	struct fixed31_32 hdr_mult;
	struct colorspace_transform gamut_remap_matrix;

	// TODO: No longer used, remove
	struct dc_hdr_static_metadata hdr_static_ctx;

	enum dc_color_space color_space;

	struct dc_3dlut *lut3d_func;
	struct dc_transfer_func *in_shaper_func;
	struct dc_transfer_func *blend_tf;

#if defined(CONFIG_DRM_AMD_DC_DCN)
	struct dc_transfer_func *gamcor_tf;
#endif
	enum surface_pixel_format format;
	enum dc_rotation_angle rotation;
	enum plane_stereo_format stereo_format;

	bool is_tiling_rotated;
	bool per_pixel_alpha;
	bool global_alpha;
	int  global_alpha_value;
	bool visible;
	bool flip_immediate;
	bool horizontal_mirror;
	int layer_index;

	union surface_update_flags update_flags;
	bool flip_int_enabled;
	bool skip_manual_trigger;

	/* private to DC core */
	struct dc_plane_status status;
	struct dc_context *ctx;

	/* HACK: Workaround for forcing full reprogramming under some conditions */
	bool force_full_update;

	/* private to dc_surface.c */
	enum dc_irq_source irq_source;
	struct kref refcount;
};

struct dc_plane_info {
	struct plane_size plane_size;
	union dc_tiling_info tiling_info;
	struct dc_plane_dcc_param dcc;
	enum surface_pixel_format format;
	enum dc_rotation_angle rotation;
	enum plane_stereo_format stereo_format;
	enum dc_color_space color_space;
	bool horizontal_mirror;
	bool visible;
	bool per_pixel_alpha;
	bool global_alpha;
	int  global_alpha_value;
	bool input_csc_enabled;
	int layer_index;
};

struct dc_scaling_info {
	struct rect src_rect;
	struct rect dst_rect;
	struct rect clip_rect;
	struct scaling_taps scaling_quality;
};

struct dc_surface_update {
	struct dc_plane_state *surface;

	/* isr safe update parameters.  null means no updates */
	const struct dc_flip_addrs *flip_addr;
	const struct dc_plane_info *plane_info;
	const struct dc_scaling_info *scaling_info;
	struct fixed31_32 hdr_mult;
	/* following updates require alloc/sleep/spin that is not isr safe,
	 * null means no updates
	 */
	const struct dc_gamma *gamma;
	const struct dc_transfer_func *in_transfer_func;

	const struct dc_csc_transform *input_csc_color_matrix;
	const struct fixed31_32 *coeff_reduction_factor;
	const struct dc_transfer_func *func_shaper;
	const struct dc_3dlut *lut3d_func;
	const struct dc_transfer_func *blend_tf;
	const struct colorspace_transform *gamut_remap_matrix;
};

/*
 * Create a new surface with default parameters;
 */
struct dc_plane_state *dc_create_plane_state(struct dc *dc);
const struct dc_plane_status *dc_plane_get_status(
		const struct dc_plane_state *plane_state);

void dc_plane_state_retain(struct dc_plane_state *plane_state);
void dc_plane_state_release(struct dc_plane_state *plane_state);

void dc_gamma_retain(struct dc_gamma *dc_gamma);
void dc_gamma_release(struct dc_gamma **dc_gamma);
struct dc_gamma *dc_create_gamma(void);

void dc_transfer_func_retain(struct dc_transfer_func *dc_tf);
void dc_transfer_func_release(struct dc_transfer_func *dc_tf);
struct dc_transfer_func *dc_create_transfer_func(void);

struct dc_3dlut *dc_create_3dlut_func(void);
void dc_3dlut_func_release(struct dc_3dlut *lut);
void dc_3dlut_func_retain(struct dc_3dlut *lut);
/*
 * This structure holds a surface address.  There could be multiple addresses
 * in cases such as Stereo 3D, Planar YUV, etc.  Other per-flip attributes such
 * as frame durations and DCC format can also be set.
 */
struct dc_flip_addrs {
	struct dc_plane_address address;
	unsigned int flip_timestamp_in_us;
	bool flip_immediate;
	/* TODO: add flip duration for FreeSync */
	bool triplebuffer_flips;
};

void dc_post_update_surfaces_to_stream(
		struct dc *dc);

#include "dc_stream.h"

/*
 * Structure to store surface/stream associations for validation
 */
struct dc_validation_set {
	struct dc_stream_state *stream;
	struct dc_plane_state *plane_states[MAX_SURFACES];
	uint8_t plane_count;
};

bool dc_validate_seamless_boot_timing(const struct dc *dc,
				const struct dc_sink *sink,
				struct dc_crtc_timing *crtc_timing);

enum dc_status dc_validate_plane(struct dc *dc, const struct dc_plane_state *plane_state);

void get_clock_requirements_for_state(struct dc_state *state, struct AsicStateEx *info);

bool dc_set_generic_gpio_for_stereo(bool enable,
		struct gpio_service *gpio_service);

/*
 * fast_validate: we return after determining if we can support the new state,
 * but before we populate the programming info
 */
enum dc_status dc_validate_global_state(
		struct dc *dc,
		struct dc_state *new_ctx,
		bool fast_validate);


void dc_resource_state_construct(
		const struct dc *dc,
		struct dc_state *dst_ctx);

#if defined(CONFIG_DRM_AMD_DC_DCN)
bool dc_acquire_release_mpc_3dlut(
		struct dc *dc, bool acquire,
		struct dc_stream_state *stream,
		struct dc_3dlut **lut,
		struct dc_transfer_func **shaper);
#endif

void dc_resource_state_copy_construct(
		const struct dc_state *src_ctx,
		struct dc_state *dst_ctx);

void dc_resource_state_copy_construct_current(
		const struct dc *dc,
		struct dc_state *dst_ctx);

void dc_resource_state_destruct(struct dc_state *context);

bool dc_resource_is_dsc_encoding_supported(const struct dc *dc);

/*
 * TODO update to make it about validation sets
 * Set up streams and links associated to drive sinks
 * The streams parameter is an absolute set of all active streams.
 *
 * After this call:
 *   Phy, Encoder, Timing Generator are programmed and enabled.
 *   New streams are enabled with blank stream; no memory read.
 */
bool dc_commit_state(struct dc *dc, struct dc_state *context);

struct dc_state *dc_create_state(struct dc *dc);
struct dc_state *dc_copy_state(struct dc_state *src_ctx);
void dc_retain_state(struct dc_state *context);
void dc_release_state(struct dc_state *context);

/*******************************************************************************
 * Link Interfaces
 ******************************************************************************/

struct dpcd_caps {
	union dpcd_rev dpcd_rev;
	union max_lane_count max_ln_count;
	union max_down_spread max_down_spread;
	union dprx_feature dprx_feature;

	/* valid only for eDP v1.4 or higher*/
	uint8_t edp_supported_link_rates_count;
	enum dc_link_rate edp_supported_link_rates[8];

	/* dongle type (DP converter, CV smart dongle) */
	enum display_dongle_type dongle_type;
	/* branch device or sink device */
	bool is_branch_dev;
	/* Dongle's downstream count. */
	union sink_count sink_count;
	/* If dongle_type == DISPLAY_DONGLE_DP_HDMI_CONVERTER,
	indicates 'Frame Sequential-to-lllFrame Pack' conversion capability.*/
	struct dc_dongle_caps dongle_caps;

	uint32_t sink_dev_id;
	int8_t sink_dev_id_str[6];
	int8_t sink_hw_revision;
	int8_t sink_fw_revision[2];

	uint32_t branch_dev_id;
	int8_t branch_dev_name[6];
	int8_t branch_hw_revision;
	int8_t branch_fw_revision[2];

	bool allow_invalid_MSA_timing_param;
	bool panel_mode_edp;
	bool dpcd_display_control_capable;
	bool ext_receiver_cap_field_present;
	bool dynamic_backlight_capable_edp;
	union dpcd_fec_capability fec_cap;
	struct dpcd_dsc_capabilities dsc_caps;
	struct dc_lttpr_caps lttpr_caps;
	struct psr_caps psr_caps;
	struct dpcd_usb4_dp_tunneling_info usb4_dp_tun_info;

#if defined(CONFIG_DRM_AMD_DC_DCN)
	union dp_128b_132b_supported_link_rates dp_128b_132b_supported_link_rates;
	union dp_main_line_channel_coding_cap channel_coding_cap;
	union dp_sink_video_fallback_formats fallback_formats;
	union dp_fec_capability1 fec_cap1;
#endif
};

union dpcd_sink_ext_caps {
	struct {
		/* 0 - Sink supports backlight adjust via PWM during SDR/HDR mode
		 * 1 - Sink supports backlight adjust via AUX during SDR/HDR mode.
		 */
		uint8_t sdr_aux_backlight_control : 1;
		uint8_t hdr_aux_backlight_control : 1;
		uint8_t reserved_1 : 2;
		uint8_t oled : 1;
		uint8_t reserved : 3;
	} bits;
	uint8_t raw;
};

#if defined(CONFIG_DRM_AMD_DC_HDCP)
union hdcp_rx_caps {
	struct {
		uint8_t version;
		uint8_t reserved;
		struct {
			uint8_t repeater	: 1;
			uint8_t hdcp_capable	: 1;
			uint8_t reserved	: 6;
		} byte0;
	} fields;
	uint8_t raw[3];
};

union hdcp_bcaps {
	struct {
		uint8_t HDCP_CAPABLE:1;
		uint8_t REPEATER:1;
		uint8_t RESERVED:6;
	} bits;
	uint8_t raw;
};

struct hdcp_caps {
	union hdcp_rx_caps rx_caps;
	union hdcp_bcaps bcaps;
};
#endif

#include "dc_link.h"

#if defined(CONFIG_DRM_AMD_DC_DCN)
uint32_t dc_get_opp_for_plane(struct dc *dc, struct dc_plane_state *plane);

#endif
/*******************************************************************************
 * Sink Interfaces - A sink corresponds to a display output device
 ******************************************************************************/

struct dc_container_id {
	// 128bit GUID in binary form
	unsigned char  guid[16];
	// 8 byte port ID -> ELD.PortID
	unsigned int   portId[2];
	// 128bit GUID in binary formufacturer name -> ELD.ManufacturerName
	unsigned short manufacturerName;
	// 2 byte product code -> ELD.ProductCode
	unsigned short productCode;
};


struct dc_sink_dsc_caps {
	// 'true' if these are virtual DPCD's DSC caps (immediately upstream of sink in MST topology),
	// 'false' if they are sink's DSC caps
	bool is_virtual_dpcd_dsc;
#if defined(CONFIG_DRM_AMD_DC_DCN)
	// 'true' if MST topology supports DSC passthrough for sink
	// 'false' if MST topology does not support DSC passthrough
	bool is_dsc_passthrough_supported;
#endif
	struct dsc_dec_dpcd_caps dsc_dec_caps;
};

struct dc_sink_fec_caps {
	bool is_rx_fec_supported;
	bool is_topology_fec_supported;
};

/*
 * The sink structure contains EDID and other display device properties
 */
struct dc_sink {
	enum signal_type sink_signal;
	struct dc_edid dc_edid; /* raw edid */
	struct dc_edid_caps edid_caps; /* parse display caps */
	struct dc_container_id *dc_container_id;
	uint32_t dongle_max_pix_clk;
	void *priv;
	struct stereo_3d_features features_3d[TIMING_3D_FORMAT_MAX];
	bool converter_disable_audio;

	struct dc_sink_dsc_caps dsc_caps;
	struct dc_sink_fec_caps fec_caps;

	bool is_vsc_sdp_colorimetry_supported;

	/* private to DC core */
	struct dc_link *link;
	struct dc_context *ctx;

	uint32_t sink_id;

	/* private to dc_sink.c */
	// refcount must be the last member in dc_sink, since we want the
	// sink structure to be logically cloneable up to (but not including)
	// refcount
	struct kref refcount;
};

void dc_sink_retain(struct dc_sink *sink);
void dc_sink_release(struct dc_sink *sink);

struct dc_sink_init_data {
	enum signal_type sink_signal;
	struct dc_link *link;
	uint32_t dongle_max_pix_clk;
	bool converter_disable_audio;
};

struct dc_sink *dc_sink_create(const struct dc_sink_init_data *init_params);

/* Newer interfaces  */
struct dc_cursor {
	struct dc_plane_address address;
	struct dc_cursor_attributes attributes;
};


/*******************************************************************************
 * Interrupt interfaces
 ******************************************************************************/
enum dc_irq_source dc_interrupt_to_irq_source(
		struct dc *dc,
		uint32_t src_id,
		uint32_t ext_id);
bool dc_interrupt_set(struct dc *dc, enum dc_irq_source src, bool enable);
void dc_interrupt_ack(struct dc *dc, enum dc_irq_source src);
enum dc_irq_source dc_get_hpd_irq_source_at_index(
		struct dc *dc, uint32_t link_index);

void dc_notify_vsync_int_state(struct dc *dc, struct dc_stream_state *stream, bool enable);

/*******************************************************************************
 * Power Interfaces
 ******************************************************************************/

void dc_set_power_state(
		struct dc *dc,
		enum dc_acpi_cm_power_state power_state);
void dc_resume(struct dc *dc);

void dc_power_down_on_boot(struct dc *dc);

#if defined(CONFIG_DRM_AMD_DC_HDCP)
/*
 * HDCP Interfaces
 */
enum hdcp_message_status dc_process_hdcp_msg(
		enum signal_type signal,
		struct dc_link *link,
		struct hdcp_protection_message *message_info);
#endif
bool dc_is_dmcu_initialized(struct dc *dc);

enum dc_status dc_set_clock(struct dc *dc, enum dc_clock_type clock_type, uint32_t clk_khz, uint32_t stepping);
void dc_get_clock(struct dc *dc, enum dc_clock_type clock_type, struct dc_clock_config *clock_cfg);
#if defined(CONFIG_DRM_AMD_DC_DCN)

bool dc_is_plane_eligible_for_idle_optimizations(struct dc *dc, struct dc_plane_state *plane,
				struct dc_cursor_attributes *cursor_attr);

void dc_allow_idle_optimizations(struct dc *dc, bool allow);

/*
 * blank all streams, and set min and max memory clock to
 * lowest and highest DPM level, respectively
 */
void dc_unlock_memory_clock_frequency(struct dc *dc);

/*
 * set min memory clock to the min required for current mode,
 * max to maxDPM, and unblank streams
 */
void dc_lock_memory_clock_frequency(struct dc *dc);

/* set soft max for memclk, to be used for AC/DC switching clock limitations */
void dc_enable_dcmode_clk_limit(struct dc *dc, bool enable);

/* cleanup on driver unload */
void dc_hardware_release(struct dc *dc);

#endif

bool dc_set_psr_allow_active(struct dc *dc, bool enable);
#if defined(CONFIG_DRM_AMD_DC_DCN)
void dc_z10_restore(const struct dc *dc);
void dc_z10_save_init(struct dc *dc);
#endif

bool dc_enable_dmub_notifications(struct dc *dc);

bool dc_process_dmub_aux_transfer_async(struct dc *dc,
				uint32_t link_index,
				struct aux_payload *payload);

/* Get dc link index from dpia port index */
uint8_t get_link_index_from_dpia_port_index(const struct dc *dc,
				uint8_t dpia_port_index);

bool dc_process_dmub_set_config_async(struct dc *dc,
				uint32_t link_index,
				struct set_config_cmd_payload *payload,
				struct dmub_notification *notify);

enum dc_status dc_process_dmub_set_mst_slots(const struct dc *dc,
				uint32_t link_index,
				uint8_t mst_alloc_slots,
				uint8_t *mst_slots_in_use);

/*******************************************************************************
 * DSC Interfaces
 ******************************************************************************/
#include "dc_dsc.h"

/*******************************************************************************
 * Disable acc mode Interfaces
 ******************************************************************************/
void dc_disable_accelerated_mode(struct dc *dc);

#endif /* DC_INTERFACE_H_ */<|MERGE_RESOLUTION|>--- conflicted
+++ resolved
@@ -522,12 +522,8 @@
 		uint32_t force_non_lttpr:1;
 		uint32_t extend_aux_rd_interval:1;
 		uint32_t disable_mst_dsc_work_around:1;
-<<<<<<< HEAD
-		uint32_t reserved:28;
-=======
 		uint32_t hpd_delay_in_ms:12;
 		uint32_t reserved:16;
->>>>>>> cb6846fb
 	} bits;
 	uint32_t raw;
 };
