--- conflicted
+++ resolved
@@ -52,10 +52,6 @@
 	u32 order;
 	unsigned int ref_count;
 	u8 state;
-<<<<<<< HEAD
-	bool wakeup_enabled;
-=======
->>>>>>> df0cc57e
 	struct mutex resource_lock;
 	struct list_head dependents;
 };
@@ -201,7 +197,6 @@
 
 	acpi_handle_debug(handle, "Power resource is %s\n",
 			  cur_state ? "on" : "off");
-<<<<<<< HEAD
 
 	*state = cur_state;
 	return 0;
@@ -221,27 +216,6 @@
 	return 0;
 }
 
-=======
-
-	*state = cur_state;
-	return 0;
-}
-
-static int acpi_power_get_state(struct acpi_power_resource *resource, u8 *state)
-{
-	if (resource->state == ACPI_POWER_RESOURCE_STATE_UNKNOWN) {
-		int ret;
-
-		ret = __get_state(resource->device.handle, &resource->state);
-		if (ret)
-			return ret;
-	}
-
-	*state = resource->state;
-	return 0;
-}
-
->>>>>>> df0cc57e
 static int acpi_power_get_list_state(struct list_head *list, u8 *state)
 {
 	struct acpi_power_resource_entry *entry;
@@ -395,15 +369,9 @@
 		resource->state = ACPI_POWER_RESOURCE_STATE_UNKNOWN;
 		return -ENODEV;
 	}
-<<<<<<< HEAD
 
 	resource->state = ACPI_POWER_RESOURCE_STATE_ON;
 
-=======
-
-	resource->state = ACPI_POWER_RESOURCE_STATE_ON;
-
->>>>>>> df0cc57e
 	acpi_handle_debug(handle, "Power resource turned on\n");
 
 	/*
@@ -459,15 +427,9 @@
 		resource->state = ACPI_POWER_RESOURCE_STATE_UNKNOWN;
 		return -ENODEV;
 	}
-<<<<<<< HEAD
 
 	resource->state = ACPI_POWER_RESOURCE_STATE_OFF;
 
-=======
-
-	resource->state = ACPI_POWER_RESOURCE_STATE_OFF;
-
->>>>>>> df0cc57e
 	acpi_handle_debug(handle, "Power resource turned off\n");
 
 	return 0;
@@ -652,25 +614,10 @@
 
 	list_for_each_entry(entry, list, node) {
 		struct acpi_power_resource *resource = entry->resource;
-<<<<<<< HEAD
-		int result;
-=======
->>>>>>> df0cc57e
 		u8 state;
 
 		mutex_lock(&resource->resource_lock);
 
-<<<<<<< HEAD
-		result = acpi_power_get_state(resource, &state);
-		if (result) {
-			mutex_unlock(&resource->resource_lock);
-			return result;
-		}
-		if (state == ACPI_POWER_RESOURCE_STATE_ON) {
-			resource->ref_count++;
-			resource->wakeup_enabled = true;
-		}
-=======
 		/*
 		 * Make sure that the power resource state and its reference
 		 * counter value are consistent with each other.
@@ -680,7 +627,6 @@
 		    state == ACPI_POWER_RESOURCE_STATE_ON)
 			__acpi_power_off(resource);
 
->>>>>>> df0cc57e
 		if (system_level > resource->system_level)
 			system_level = resource->system_level;
 
@@ -975,10 +921,7 @@
 	union acpi_object acpi_object;
 	struct acpi_buffer buffer = { sizeof(acpi_object), &acpi_object };
 	acpi_status status;
-<<<<<<< HEAD
-=======
 	u8 state_dummy;
->>>>>>> df0cc57e
 	int result;
 
 	acpi_bus_get_device(handle, &device);
@@ -1007,13 +950,10 @@
 	resource->order = acpi_object.power_resource.resource_order;
 	resource->state = ACPI_POWER_RESOURCE_STATE_UNKNOWN;
 
-<<<<<<< HEAD
-=======
 	/* Get the initial state or just flip it on if that fails. */
 	if (acpi_power_get_state(resource, &state_dummy))
 		__acpi_power_on(resource);
 
->>>>>>> df0cc57e
 	pr_info("%s [%s]\n", acpi_device_name(device), acpi_device_bid(device));
 
 	device->flags.match_driver = true;
