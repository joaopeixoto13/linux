/******************************************************************************
 *
 * Copyright(c) 2009-2012  Realtek Corporation.
 *
 * This program is free software; you can redistribute it and/or modify it
 * under the terms of version 2 of the GNU General Public License as
 * published by the Free Software Foundation.
 *
 * This program is distributed in the hope that it will be useful, but WITHOUT
 * ANY WARRANTY; without even the implied warranty of MERCHANTABILITY or
 * FITNESS FOR A PARTICULAR PURPOSE.  See the GNU General Public License for
 * more details.
 *
 * You should have received a copy of the GNU General Public License along with
 * this program; if not, write to the Free Software Foundation, Inc.,
 * 51 Franklin Street, Fifth Floor, Boston, MA 02110, USA
 *
 * The full GNU General Public License is included in this distribution in the
 * file called LICENSE.
 *
 * Contact Information:
 * wlanfae <wlanfae@realtek.com>
 * Realtek Corporation, No. 2, Innovation Road II, Hsinchu Science Park,
 * Hsinchu 300, Taiwan.
 *
 * Larry Finger <Larry.Finger@lwfinger.net>
 *
 *****************************************************************************/

#include "../wifi.h"
#include "../pci.h"
#include "../ps.h"
#include "reg.h"
#include "def.h"
#include "phy.h"
#include "rf.h"
#include "dm.h"
#include "table.h"
#include "sw.h"
#include "hw.h"

#define MAX_RF_IMR_INDEX			12
#define MAX_RF_IMR_INDEX_NORMAL			13
#define RF_REG_NUM_FOR_C_CUT_5G			6
#define RF_REG_NUM_FOR_C_CUT_5G_INTERNALPA	7
#define RF_REG_NUM_FOR_C_CUT_2G			5
#define RF_CHNL_NUM_5G				19
#define RF_CHNL_NUM_5G_40M			17
#define TARGET_CHNL_NUM_5G			221
#define TARGET_CHNL_NUM_2G			14
#define CV_CURVE_CNT				64

static u32 rf_reg_for_5g_swchnl_normal[MAX_RF_IMR_INDEX_NORMAL] = {
	0, 0x2f, 0x30, 0x31, 0x32, 0x33, 0x34, 0x35, 0x36, 0x37, 0x38, 0x39, 0x0
};

static u8 rf_reg_for_c_cut_5g[RF_REG_NUM_FOR_C_CUT_5G] = {
	RF_SYN_G1, RF_SYN_G2, RF_SYN_G3, RF_SYN_G4, RF_SYN_G5, RF_SYN_G6
};

static u8 rf_reg_for_c_cut_2g[RF_REG_NUM_FOR_C_CUT_2G] = {
	RF_SYN_G1, RF_SYN_G2, RF_SYN_G3, RF_SYN_G7, RF_SYN_G8
};

static u8 rf_for_c_cut_5g_internal_pa[RF_REG_NUM_FOR_C_CUT_5G_INTERNALPA] = {
	0x0B, 0x48, 0x49, 0x4B, 0x03, 0x04, 0x0E
};

static u32 rf_reg_mask_for_c_cut_2g[RF_REG_NUM_FOR_C_CUT_2G] = {
	BIT(19) | BIT(18) | BIT(17) | BIT(14) | BIT(1),
	BIT(10) | BIT(9),
	BIT(18) | BIT(17) | BIT(16) | BIT(1),
	BIT(2) | BIT(1),
	BIT(15) | BIT(14) | BIT(13) | BIT(12) | BIT(11)
};

static u8 rf_chnl_5g[RF_CHNL_NUM_5G] = {
	36, 40, 44, 48, 52, 56, 60, 64, 100, 104, 108,
	112, 116, 120, 124, 128, 132, 136, 140
};

static u8 rf_chnl_5g_40m[RF_CHNL_NUM_5G_40M] = {
	38, 42, 46, 50, 54, 58, 62, 102, 106, 110, 114,
	118, 122, 126, 130, 134, 138
};
static u32 rf_reg_pram_c_5g[5][RF_REG_NUM_FOR_C_CUT_5G] = {
	{0xE43BE, 0xFC638, 0x77C0A, 0xDE471, 0xd7110, 0x8EB04},
	{0xE43BE, 0xFC078, 0xF7C1A, 0xE0C71, 0xD7550, 0xAEB04},
	{0xE43BF, 0xFF038, 0xF7C0A, 0xDE471, 0xE5550, 0xAEB04},
	{0xE43BF, 0xFF079, 0xF7C1A, 0xDE471, 0xE5550, 0xAEB04},
	{0xE43BF, 0xFF038, 0xF7C1A, 0xDE471, 0xd7550, 0xAEB04}
};

static u32 rf_reg_param_for_c_cut_2g[3][RF_REG_NUM_FOR_C_CUT_2G] = {
	{0x643BC, 0xFC038, 0x77C1A, 0x41289, 0x01840},
	{0x643BC, 0xFC038, 0x07C1A, 0x41289, 0x01840},
	{0x243BC, 0xFC438, 0x07C1A, 0x4128B, 0x0FC41}
};

static u32 rf_syn_g4_for_c_cut_2g = 0xD1C31 & 0x7FF;

static u32 rf_pram_c_5g_int_pa[3][RF_REG_NUM_FOR_C_CUT_5G_INTERNALPA] = {
	{0x01a00, 0x40443, 0x00eb5, 0x89bec, 0x94a12, 0x94a12, 0x94a12},
	{0x01800, 0xc0443, 0x00730, 0x896ee, 0x94a52, 0x94a52, 0x94a52},
	{0x01800, 0xc0443, 0x00730, 0x896ee, 0x94a12, 0x94a12, 0x94a12}
};

/* [mode][patha+b][reg] */
static u32 rf_imr_param_normal[1][3][MAX_RF_IMR_INDEX_NORMAL] = {
	{
		/* channel 1-14. */
		{
			0x70000, 0x00ff0, 0x4400f, 0x00ff0, 0x0, 0x0, 0x0,
			0x0, 0x0, 0x64888, 0xe266c, 0x00090, 0x22fff
		},
		/* path 36-64 */
		{
			0x70000, 0x22880, 0x4470f, 0x55880, 0x00070, 0x88000,
			0x0, 0x88080, 0x70000, 0x64a82, 0xe466c, 0x00090,
			0x32c9a
		},
		/* 100 -165 */
		{
			0x70000, 0x44880, 0x4477f, 0x77880, 0x00070, 0x88000,
			0x0, 0x880b0, 0x0, 0x64b82, 0xe466c, 0x00090, 0x32c9a
		}
	}
};

static u32 curveindex_5g[TARGET_CHNL_NUM_5G] = {0};

static u32 curveindex_2g[TARGET_CHNL_NUM_2G] = {0};

static u32 targetchnl_5g[TARGET_CHNL_NUM_5G] = {
	25141, 25116, 25091, 25066, 25041,
	25016, 24991, 24966, 24941, 24917,
	24892, 24867, 24843, 24818, 24794,
	24770, 24765, 24721, 24697, 24672,
	24648, 24624, 24600, 24576, 24552,
	24528, 24504, 24480, 24457, 24433,
	24409, 24385, 24362, 24338, 24315,
	24291, 24268, 24245, 24221, 24198,
	24175, 24151, 24128, 24105, 24082,
	24059, 24036, 24013, 23990, 23967,
	23945, 23922, 23899, 23876, 23854,
	23831, 23809, 23786, 23764, 23741,
	23719, 23697, 23674, 23652, 23630,
	23608, 23586, 23564, 23541, 23519,
	23498, 23476, 23454, 23432, 23410,
	23388, 23367, 23345, 23323, 23302,
	23280, 23259, 23237, 23216, 23194,
	23173, 23152, 23130, 23109, 23088,
	23067, 23046, 23025, 23003, 22982,
	22962, 22941, 22920, 22899, 22878,
	22857, 22837, 22816, 22795, 22775,
	22754, 22733, 22713, 22692, 22672,
	22652, 22631, 22611, 22591, 22570,
	22550, 22530, 22510, 22490, 22469,
	22449, 22429, 22409, 22390, 22370,
	22350, 22336, 22310, 22290, 22271,
	22251, 22231, 22212, 22192, 22173,
	22153, 22134, 22114, 22095, 22075,
	22056, 22037, 22017, 21998, 21979,
	21960, 21941, 21921, 21902, 21883,
	21864, 21845, 21826, 21807, 21789,
	21770, 21751, 21732, 21713, 21695,
	21676, 21657, 21639, 21620, 21602,
	21583, 21565, 21546, 21528, 21509,
	21491, 21473, 21454, 21436, 21418,
	21400, 21381, 21363, 21345, 21327,
	21309, 21291, 21273, 21255, 21237,
	21219, 21201, 21183, 21166, 21148,
	21130, 21112, 21095, 21077, 21059,
	21042, 21024, 21007, 20989, 20972,
	25679, 25653, 25627, 25601, 25575,
	25549, 25523, 25497, 25471, 25446,
	25420, 25394, 25369, 25343, 25318,
	25292, 25267, 25242, 25216, 25191,
	25166
};

/* channel 1~14 */
static u32 targetchnl_2g[TARGET_CHNL_NUM_2G] = {
	26084, 26030, 25976, 25923, 25869, 25816, 25764,
	25711, 25658, 25606, 25554, 25502, 25451, 25328
};

static u32 _rtl92d_phy_calculate_bit_shift(u32 bitmask)
{
	u32 i;

	for (i = 0; i <= 31; i++) {
		if (((bitmask >> i) & 0x1) == 1)
			break;
	}

	return i;
}

u32 rtl92d_phy_query_bb_reg(struct ieee80211_hw *hw, u32 regaddr, u32 bitmask)
{
	struct rtl_priv *rtlpriv = rtl_priv(hw);
	struct rtl_hal *rtlhal = rtl_hal(rtlpriv);
	u32 returnvalue, originalvalue, bitshift;
	u8 dbi_direct;

	RT_TRACE(rtlpriv, COMP_RF, DBG_TRACE, "regaddr(%#x), bitmask(%#x)\n",
		 regaddr, bitmask);
	if (rtlhal->during_mac1init_radioa || rtlhal->during_mac0init_radiob) {
		/* mac1 use phy0 read radio_b. */
		/* mac0 use phy1 read radio_b. */
		if (rtlhal->during_mac1init_radioa)
			dbi_direct = BIT(3);
		else if (rtlhal->during_mac0init_radiob)
			dbi_direct = BIT(3) | BIT(2);
		originalvalue = rtl92de_read_dword_dbi(hw, (u16)regaddr,
			dbi_direct);
	} else {
		originalvalue = rtl_read_dword(rtlpriv, regaddr);
	}
	bitshift = _rtl92d_phy_calculate_bit_shift(bitmask);
	returnvalue = (originalvalue & bitmask) >> bitshift;
	RT_TRACE(rtlpriv, COMP_RF, DBG_TRACE,
		 "BBR MASK=0x%x Addr[0x%x]=0x%x\n",
		 bitmask, regaddr, originalvalue);
	return returnvalue;
}

void rtl92d_phy_set_bb_reg(struct ieee80211_hw *hw,
			   u32 regaddr, u32 bitmask, u32 data)
{
	struct rtl_priv *rtlpriv = rtl_priv(hw);
	struct rtl_hal *rtlhal = rtl_hal(rtlpriv);
	u8 dbi_direct = 0;
	u32 originalvalue, bitshift;

	RT_TRACE(rtlpriv, COMP_RF, DBG_TRACE,
		 "regaddr(%#x), bitmask(%#x), data(%#x)\n",
		 regaddr, bitmask, data);
	if (rtlhal->during_mac1init_radioa)
		dbi_direct = BIT(3);
	else if (rtlhal->during_mac0init_radiob)
		/* mac0 use phy1 write radio_b. */
		dbi_direct = BIT(3) | BIT(2);
	if (bitmask != BMASKDWORD) {
		if (rtlhal->during_mac1init_radioa ||
		    rtlhal->during_mac0init_radiob)
			originalvalue = rtl92de_read_dword_dbi(hw,
					(u16) regaddr,
					dbi_direct);
		else
			originalvalue = rtl_read_dword(rtlpriv, regaddr);
		bitshift = _rtl92d_phy_calculate_bit_shift(bitmask);
		data = ((originalvalue & (~bitmask)) | (data << bitshift));
	}
	if (rtlhal->during_mac1init_radioa || rtlhal->during_mac0init_radiob)
		rtl92de_write_dword_dbi(hw, (u16) regaddr, data, dbi_direct);
	else
		rtl_write_dword(rtlpriv, regaddr, data);
	RT_TRACE(rtlpriv, COMP_RF, DBG_TRACE,
		 "regaddr(%#x), bitmask(%#x), data(%#x)\n",
		 regaddr, bitmask, data);
}

static u32 _rtl92d_phy_rf_serial_read(struct ieee80211_hw *hw,
				      enum radio_path rfpath, u32 offset)
{

	struct rtl_priv *rtlpriv = rtl_priv(hw);
	struct rtl_phy *rtlphy = &(rtlpriv->phy);
	struct bb_reg_def *pphyreg = &rtlphy->phyreg_def[rfpath];
	u32 newoffset;
	u32 tmplong, tmplong2;
	u8 rfpi_enable = 0;
	u32 retvalue;

	newoffset = offset;
	tmplong = rtl_get_bbreg(hw, RFPGA0_XA_HSSIPARAMETER2, BMASKDWORD);
	if (rfpath == RF90_PATH_A)
		tmplong2 = tmplong;
	else
		tmplong2 = rtl_get_bbreg(hw, pphyreg->rfhssi_para2, BMASKDWORD);
	tmplong2 = (tmplong2 & (~BLSSIREADADDRESS)) |
		(newoffset << 23) | BLSSIREADEDGE;
	rtl_set_bbreg(hw, RFPGA0_XA_HSSIPARAMETER2, BMASKDWORD,
		tmplong & (~BLSSIREADEDGE));
	udelay(10);
	rtl_set_bbreg(hw, pphyreg->rfhssi_para2, BMASKDWORD, tmplong2);
	udelay(50);
	udelay(50);
	rtl_set_bbreg(hw, RFPGA0_XA_HSSIPARAMETER2, BMASKDWORD,
		tmplong | BLSSIREADEDGE);
	udelay(10);
	if (rfpath == RF90_PATH_A)
		rfpi_enable = (u8) rtl_get_bbreg(hw, RFPGA0_XA_HSSIPARAMETER1,
			      BIT(8));
	else if (rfpath == RF90_PATH_B)
		rfpi_enable = (u8) rtl_get_bbreg(hw, RFPGA0_XB_HSSIPARAMETER1,
			      BIT(8));
	if (rfpi_enable)
		retvalue = rtl_get_bbreg(hw, pphyreg->rflssi_readbackpi,
			BLSSIREADBACKDATA);
	else
		retvalue = rtl_get_bbreg(hw, pphyreg->rflssi_readback,
			BLSSIREADBACKDATA);
	RT_TRACE(rtlpriv, COMP_RF, DBG_TRACE, "RFR-%d Addr[0x%x] = 0x%x\n",
		 rfpath, pphyreg->rflssi_readback, retvalue);
	return retvalue;
}

static void _rtl92d_phy_rf_serial_write(struct ieee80211_hw *hw,
					enum radio_path rfpath,
					u32 offset, u32 data)
{
	u32 data_and_addr;
	u32 newoffset;
	struct rtl_priv *rtlpriv = rtl_priv(hw);
	struct rtl_phy *rtlphy = &(rtlpriv->phy);
	struct bb_reg_def *pphyreg = &rtlphy->phyreg_def[rfpath];

	newoffset = offset;
	/* T65 RF */
	data_and_addr = ((newoffset << 20) | (data & 0x000fffff)) & 0x0fffffff;
	rtl_set_bbreg(hw, pphyreg->rf3wire_offset, BMASKDWORD, data_and_addr);
	RT_TRACE(rtlpriv, COMP_RF, DBG_TRACE, "RFW-%d Addr[0x%x]=0x%x\n",
		 rfpath, pphyreg->rf3wire_offset, data_and_addr);
}

u32 rtl92d_phy_query_rf_reg(struct ieee80211_hw *hw,
			    enum radio_path rfpath, u32 regaddr, u32 bitmask)
{
	struct rtl_priv *rtlpriv = rtl_priv(hw);
	u32 original_value, readback_value, bitshift;
	unsigned long flags;

	RT_TRACE(rtlpriv, COMP_RF, DBG_TRACE,
		 "regaddr(%#x), rfpath(%#x), bitmask(%#x)\n",
		 regaddr, rfpath, bitmask);
	spin_lock_irqsave(&rtlpriv->locks.rf_lock, flags);
	original_value = _rtl92d_phy_rf_serial_read(hw, rfpath, regaddr);
	bitshift = _rtl92d_phy_calculate_bit_shift(bitmask);
	readback_value = (original_value & bitmask) >> bitshift;
	spin_unlock_irqrestore(&rtlpriv->locks.rf_lock, flags);
	RT_TRACE(rtlpriv, COMP_RF, DBG_TRACE,
		 "regaddr(%#x), rfpath(%#x), bitmask(%#x), original_value(%#x)\n",
		 regaddr, rfpath, bitmask, original_value);
	return readback_value;
}

void rtl92d_phy_set_rf_reg(struct ieee80211_hw *hw, enum radio_path rfpath,
	u32 regaddr, u32 bitmask, u32 data)
{
	struct rtl_priv *rtlpriv = rtl_priv(hw);
	struct rtl_phy *rtlphy = &(rtlpriv->phy);
	u32 original_value, bitshift;
	unsigned long flags;

	RT_TRACE(rtlpriv, COMP_RF, DBG_TRACE,
		 "regaddr(%#x), bitmask(%#x), data(%#x), rfpath(%#x)\n",
		 regaddr, bitmask, data, rfpath);
	if (bitmask == 0)
		return;
	spin_lock_irqsave(&rtlpriv->locks.rf_lock, flags);
	if (rtlphy->rf_mode != RF_OP_BY_FW) {
		if (bitmask != BRFREGOFFSETMASK) {
			original_value = _rtl92d_phy_rf_serial_read(hw,
				rfpath, regaddr);
			bitshift = _rtl92d_phy_calculate_bit_shift(bitmask);
			data = ((original_value & (~bitmask)) |
				(data << bitshift));
		}
		_rtl92d_phy_rf_serial_write(hw, rfpath, regaddr, data);
	}
	spin_unlock_irqrestore(&rtlpriv->locks.rf_lock, flags);
	RT_TRACE(rtlpriv, COMP_RF, DBG_TRACE,
		 "regaddr(%#x), bitmask(%#x), data(%#x), rfpath(%#x)\n",
		 regaddr, bitmask, data, rfpath);
}

bool rtl92d_phy_mac_config(struct ieee80211_hw *hw)
{
	struct rtl_priv *rtlpriv = rtl_priv(hw);
	u32 i;
	u32 arraylength;
	u32 *ptrarray;

	RT_TRACE(rtlpriv, COMP_INIT, DBG_TRACE, "Read Rtl819XMACPHY_Array\n");
	arraylength = MAC_2T_ARRAYLENGTH;
	ptrarray = rtl8192de_mac_2tarray;
	RT_TRACE(rtlpriv, COMP_INIT, DBG_TRACE, "Img:Rtl819XMAC_Array\n");
	for (i = 0; i < arraylength; i = i + 2)
		rtl_write_byte(rtlpriv, ptrarray[i], (u8) ptrarray[i + 1]);
	if (rtlpriv->rtlhal.macphymode == SINGLEMAC_SINGLEPHY) {
		/* improve 2-stream TX EVM */
		/* rtl_write_byte(rtlpriv, 0x14,0x71); */
		/* AMPDU aggregation number 9 */
		/* rtl_write_word(rtlpriv, REG_MAX_AGGR_NUM, MAX_AGGR_NUM); */
		rtl_write_byte(rtlpriv, REG_MAX_AGGR_NUM, 0x0B);
	} else {
		/* 92D need to test to decide the num. */
		rtl_write_byte(rtlpriv, REG_MAX_AGGR_NUM, 0x07);
	}
	return true;
}

static void _rtl92d_phy_init_bb_rf_register_definition(struct ieee80211_hw *hw)
{
	struct rtl_priv *rtlpriv = rtl_priv(hw);
	struct rtl_phy *rtlphy = &(rtlpriv->phy);

	/* RF Interface Sowrtware Control */
	/* 16 LSBs if read 32-bit from 0x870 */
	rtlphy->phyreg_def[RF90_PATH_A].rfintfs = RFPGA0_XAB_RFINTERFACESW;
	/* 16 MSBs if read 32-bit from 0x870 (16-bit for 0x872) */
	rtlphy->phyreg_def[RF90_PATH_B].rfintfs = RFPGA0_XAB_RFINTERFACESW;
	/* 16 LSBs if read 32-bit from 0x874 */
	rtlphy->phyreg_def[RF90_PATH_C].rfintfs = RFPGA0_XCD_RFINTERFACESW;
	/* 16 MSBs if read 32-bit from 0x874 (16-bit for 0x876) */

	rtlphy->phyreg_def[RF90_PATH_D].rfintfs = RFPGA0_XCD_RFINTERFACESW;
	/* RF Interface Readback Value */
	/* 16 LSBs if read 32-bit from 0x8E0 */
	rtlphy->phyreg_def[RF90_PATH_A].rfintfi = RFPGA0_XAB_RFINTERFACERB;
	/* 16 MSBs if read 32-bit from 0x8E0 (16-bit for 0x8E2) */
	rtlphy->phyreg_def[RF90_PATH_B].rfintfi = RFPGA0_XAB_RFINTERFACERB;
	/* 16 LSBs if read 32-bit from 0x8E4 */
	rtlphy->phyreg_def[RF90_PATH_C].rfintfi = RFPGA0_XCD_RFINTERFACERB;
	/* 16 MSBs if read 32-bit from 0x8E4 (16-bit for 0x8E6) */
	rtlphy->phyreg_def[RF90_PATH_D].rfintfi = RFPGA0_XCD_RFINTERFACERB;

	/* RF Interface Output (and Enable) */
	/* 16 LSBs if read 32-bit from 0x860 */
	rtlphy->phyreg_def[RF90_PATH_A].rfintfo = RFPGA0_XA_RFINTERFACEOE;
	/* 16 LSBs if read 32-bit from 0x864 */
	rtlphy->phyreg_def[RF90_PATH_B].rfintfo = RFPGA0_XB_RFINTERFACEOE;

	/* RF Interface (Output and)  Enable */
	/* 16 MSBs if read 32-bit from 0x860 (16-bit for 0x862) */
	rtlphy->phyreg_def[RF90_PATH_A].rfintfe = RFPGA0_XA_RFINTERFACEOE;
	/* 16 MSBs if read 32-bit from 0x864 (16-bit for 0x866) */
	rtlphy->phyreg_def[RF90_PATH_B].rfintfe = RFPGA0_XB_RFINTERFACEOE;

	/* Addr of LSSI. Wirte RF register by driver */
	/* LSSI Parameter */
	rtlphy->phyreg_def[RF90_PATH_A].rf3wire_offset =
				 RFPGA0_XA_LSSIPARAMETER;
	rtlphy->phyreg_def[RF90_PATH_B].rf3wire_offset =
				 RFPGA0_XB_LSSIPARAMETER;

	/* RF parameter */
	/* BB Band Select */
	rtlphy->phyreg_def[RF90_PATH_A].rflssi_select = RFPGA0_XAB_RFPARAMETER;
	rtlphy->phyreg_def[RF90_PATH_B].rflssi_select = RFPGA0_XAB_RFPARAMETER;
	rtlphy->phyreg_def[RF90_PATH_C].rflssi_select = RFPGA0_XCD_RFPARAMETER;
	rtlphy->phyreg_def[RF90_PATH_D].rflssi_select = RFPGA0_XCD_RFPARAMETER;

	/* Tx AGC Gain Stage (same for all path. Should we remove this?) */
	/* Tx gain stage */
	rtlphy->phyreg_def[RF90_PATH_A].rftxgain_stage = RFPGA0_TXGAINSTAGE;
	/* Tx gain stage */
	rtlphy->phyreg_def[RF90_PATH_B].rftxgain_stage = RFPGA0_TXGAINSTAGE;
	/* Tx gain stage */
	rtlphy->phyreg_def[RF90_PATH_C].rftxgain_stage = RFPGA0_TXGAINSTAGE;
	/* Tx gain stage */
	rtlphy->phyreg_def[RF90_PATH_D].rftxgain_stage = RFPGA0_TXGAINSTAGE;

	/* Tranceiver A~D HSSI Parameter-1 */
	/* wire control parameter1 */
	rtlphy->phyreg_def[RF90_PATH_A].rfhssi_para1 = RFPGA0_XA_HSSIPARAMETER1;
	/* wire control parameter1 */
	rtlphy->phyreg_def[RF90_PATH_B].rfhssi_para1 = RFPGA0_XB_HSSIPARAMETER1;

	/* Tranceiver A~D HSSI Parameter-2 */
	/* wire control parameter2 */
	rtlphy->phyreg_def[RF90_PATH_A].rfhssi_para2 = RFPGA0_XA_HSSIPARAMETER2;
	/* wire control parameter2 */
	rtlphy->phyreg_def[RF90_PATH_B].rfhssi_para2 = RFPGA0_XB_HSSIPARAMETER2;

	/* RF switch Control */
	/* TR/Ant switch control */
	rtlphy->phyreg_def[RF90_PATH_A].rfswitch_control =
		RFPGA0_XAB_SWITCHCONTROL;
	rtlphy->phyreg_def[RF90_PATH_B].rfswitch_control =
	    RFPGA0_XAB_SWITCHCONTROL;
	rtlphy->phyreg_def[RF90_PATH_C].rfswitch_control =
	    RFPGA0_XCD_SWITCHCONTROL;
	rtlphy->phyreg_def[RF90_PATH_D].rfswitch_control =
	    RFPGA0_XCD_SWITCHCONTROL;

	/* AGC control 1 */
	rtlphy->phyreg_def[RF90_PATH_A].rfagc_control1 = ROFDM0_XAAGCCORE1;
	rtlphy->phyreg_def[RF90_PATH_B].rfagc_control1 = ROFDM0_XBAGCCORE1;
	rtlphy->phyreg_def[RF90_PATH_C].rfagc_control1 = ROFDM0_XCAGCCORE1;
	rtlphy->phyreg_def[RF90_PATH_D].rfagc_control1 = ROFDM0_XDAGCCORE1;

	/* AGC control 2  */
	rtlphy->phyreg_def[RF90_PATH_A].rfagc_control2 = ROFDM0_XAAGCCORE2;
	rtlphy->phyreg_def[RF90_PATH_B].rfagc_control2 = ROFDM0_XBAGCCORE2;
	rtlphy->phyreg_def[RF90_PATH_C].rfagc_control2 = ROFDM0_XCAGCCORE2;
	rtlphy->phyreg_def[RF90_PATH_D].rfagc_control2 = ROFDM0_XDAGCCORE2;

	/* RX AFE control 1 */
	rtlphy->phyreg_def[RF90_PATH_A].rfrxiq_imbalance =
	    ROFDM0_XARXIQIMBALANCE;
	rtlphy->phyreg_def[RF90_PATH_B].rfrxiq_imbalance =
	    ROFDM0_XBRXIQIMBALANCE;
	rtlphy->phyreg_def[RF90_PATH_C].rfrxiq_imbalance =
	    ROFDM0_XCRXIQIMBALANCE;
	rtlphy->phyreg_def[RF90_PATH_D].rfrxiq_imbalance =
	    ROFDM0_XDRXIQIMBALANCE;

	/*RX AFE control 1 */
	rtlphy->phyreg_def[RF90_PATH_A].rfrx_afe = ROFDM0_XARXAFE;
	rtlphy->phyreg_def[RF90_PATH_B].rfrx_afe = ROFDM0_XBRXAFE;
	rtlphy->phyreg_def[RF90_PATH_C].rfrx_afe = ROFDM0_XCRXAFE;
	rtlphy->phyreg_def[RF90_PATH_D].rfrx_afe = ROFDM0_XDRXAFE;

	/* Tx AFE control 1 */
	rtlphy->phyreg_def[RF90_PATH_A].rftxiq_imbalance =
	    ROFDM0_XATxIQIMBALANCE;
	rtlphy->phyreg_def[RF90_PATH_B].rftxiq_imbalance =
	    ROFDM0_XBTxIQIMBALANCE;
	rtlphy->phyreg_def[RF90_PATH_C].rftxiq_imbalance =
	    ROFDM0_XCTxIQIMBALANCE;
	rtlphy->phyreg_def[RF90_PATH_D].rftxiq_imbalance =
	    ROFDM0_XDTxIQIMBALANCE;

	/* Tx AFE control 2 */
	rtlphy->phyreg_def[RF90_PATH_A].rftx_afe = ROFDM0_XATxAFE;
	rtlphy->phyreg_def[RF90_PATH_B].rftx_afe = ROFDM0_XBTxAFE;
	rtlphy->phyreg_def[RF90_PATH_C].rftx_afe = ROFDM0_XCTxAFE;
	rtlphy->phyreg_def[RF90_PATH_D].rftx_afe = ROFDM0_XDTxAFE;

	/* Tranceiver LSSI Readback SI mode */
	rtlphy->phyreg_def[RF90_PATH_A].rflssi_readback =
	    RFPGA0_XA_LSSIREADBACK;
	rtlphy->phyreg_def[RF90_PATH_B].rflssi_readback =
	    RFPGA0_XB_LSSIREADBACK;
	rtlphy->phyreg_def[RF90_PATH_C].rflssi_readback =
	    RFPGA0_XC_LSSIREADBACK;
	rtlphy->phyreg_def[RF90_PATH_D].rflssi_readback =
	    RFPGA0_XD_LSSIREADBACK;

	/* Tranceiver LSSI Readback PI mode */
	rtlphy->phyreg_def[RF90_PATH_A].rflssi_readbackpi =
	    TRANSCEIVERA_HSPI_READBACK;
	rtlphy->phyreg_def[RF90_PATH_B].rflssi_readbackpi =
	    TRANSCEIVERB_HSPI_READBACK;
}

static bool _rtl92d_phy_config_bb_with_headerfile(struct ieee80211_hw *hw,
	u8 configtype)
{
	int i;
	u32 *phy_regarray_table;
	u32 *agctab_array_table = NULL;
	u32 *agctab_5garray_table;
	u16 phy_reg_arraylen, agctab_arraylen = 0, agctab_5garraylen;
	struct rtl_priv *rtlpriv = rtl_priv(hw);
	struct rtl_hal *rtlhal = rtl_hal(rtl_priv(hw));

	/* Normal chip,Mac0 use AGC_TAB.txt for 2G and 5G band. */
	if (rtlhal->interfaceindex == 0) {
		agctab_arraylen = AGCTAB_ARRAYLENGTH;
		agctab_array_table = rtl8192de_agctab_array;
		RT_TRACE(rtlpriv, COMP_INIT, DBG_LOUD,
			 " ===> phy:MAC0, Rtl819XAGCTAB_Array\n");
	} else {
		if (rtlhal->current_bandtype == BAND_ON_2_4G) {
			agctab_arraylen = AGCTAB_2G_ARRAYLENGTH;
			agctab_array_table = rtl8192de_agctab_2garray;
			RT_TRACE(rtlpriv, COMP_INIT, DBG_LOUD,
				 " ===> phy:MAC1, Rtl819XAGCTAB_2GArray\n");
		} else {
			agctab_5garraylen = AGCTAB_5G_ARRAYLENGTH;
			agctab_5garray_table = rtl8192de_agctab_5garray;
			RT_TRACE(rtlpriv, COMP_INIT, DBG_LOUD,
				 " ===> phy:MAC1, Rtl819XAGCTAB_5GArray\n");

		}
	}
	phy_reg_arraylen = PHY_REG_2T_ARRAYLENGTH;
	phy_regarray_table = rtl8192de_phy_reg_2tarray;
	RT_TRACE(rtlpriv, COMP_INIT, DBG_LOUD,
		 " ===> phy:Rtl819XPHY_REG_Array_PG\n");
	if (configtype == BASEBAND_CONFIG_PHY_REG) {
		for (i = 0; i < phy_reg_arraylen; i = i + 2) {
			if (phy_regarray_table[i] == 0xfe)
				mdelay(50);
			else if (phy_regarray_table[i] == 0xfd)
				mdelay(5);
			else if (phy_regarray_table[i] == 0xfc)
				mdelay(1);
			else if (phy_regarray_table[i] == 0xfb)
				udelay(50);
			else if (phy_regarray_table[i] == 0xfa)
				udelay(5);
			else if (phy_regarray_table[i] == 0xf9)
				udelay(1);
			rtl_set_bbreg(hw, phy_regarray_table[i], BMASKDWORD,
				      phy_regarray_table[i + 1]);
			udelay(1);
			RT_TRACE(rtlpriv, COMP_INIT, DBG_TRACE,
				 "The phy_regarray_table[0] is %x Rtl819XPHY_REGArray[1] is %x\n",
				 phy_regarray_table[i],
				 phy_regarray_table[i + 1]);
		}
	} else if (configtype == BASEBAND_CONFIG_AGC_TAB) {
		if (rtlhal->interfaceindex == 0) {
			for (i = 0; i < agctab_arraylen; i = i + 2) {
				rtl_set_bbreg(hw, agctab_array_table[i],
					BMASKDWORD,
					agctab_array_table[i + 1]);
				/* Add 1us delay between BB/RF register
				 * setting. */
				udelay(1);
				RT_TRACE(rtlpriv, COMP_INIT, DBG_TRACE,
					 "The Rtl819XAGCTAB_Array_Table[0] is %ul Rtl819XPHY_REGArray[1] is %ul\n",
					 agctab_array_table[i],
					 agctab_array_table[i + 1]);
			}
			RT_TRACE(rtlpriv, COMP_INIT, DBG_LOUD,
				 "Normal Chip, MAC0, load Rtl819XAGCTAB_Array\n");
		} else {
			if (rtlhal->current_bandtype == BAND_ON_2_4G) {
				for (i = 0; i < agctab_arraylen; i = i + 2) {
					rtl_set_bbreg(hw, agctab_array_table[i],
						BMASKDWORD,
						agctab_array_table[i + 1]);
					/* Add 1us delay between BB/RF register
					 * setting. */
					udelay(1);
					RT_TRACE(rtlpriv, COMP_INIT, DBG_TRACE,
						 "The Rtl819XAGCTAB_Array_Table[0] is %ul Rtl819XPHY_REGArray[1] is %ul\n",
						 agctab_array_table[i],
						 agctab_array_table[i + 1]);
				}
				RT_TRACE(rtlpriv, COMP_INIT, DBG_LOUD,
					 "Load Rtl819XAGCTAB_2GArray\n");
			} else {
				for (i = 0; i < agctab_5garraylen; i = i + 2) {
					rtl_set_bbreg(hw,
						agctab_5garray_table[i],
						BMASKDWORD,
						agctab_5garray_table[i + 1]);
					/* Add 1us delay between BB/RF registeri
					 * setting. */
					udelay(1);
					RT_TRACE(rtlpriv, COMP_INIT, DBG_TRACE,
						 "The Rtl819XAGCTAB_5GArray_Table[0] is %ul Rtl819XPHY_REGArray[1] is %ul\n",
						 agctab_5garray_table[i],
						 agctab_5garray_table[i + 1]);
				}
				RT_TRACE(rtlpriv, COMP_INIT, DBG_LOUD,
					 "Load Rtl819XAGCTAB_5GArray\n");
			}
		}
	}
	return true;
}

static void _rtl92d_store_pwrindex_diffrate_offset(struct ieee80211_hw *hw,
						   u32 regaddr, u32 bitmask,
						   u32 data)
{
	struct rtl_priv *rtlpriv = rtl_priv(hw);
	struct rtl_phy *rtlphy = &(rtlpriv->phy);
	int index;

	if (regaddr == RTXAGC_A_RATE18_06)
		index = 0;
	else if (regaddr == RTXAGC_A_RATE54_24)
		index = 1;
	else if (regaddr == RTXAGC_A_CCK1_MCS32)
		index = 6;
	else if (regaddr == RTXAGC_B_CCK11_A_CCK2_11 && bitmask == 0xffffff00)
		index = 7;
	else if (regaddr == RTXAGC_A_MCS03_MCS00)
		index = 2;
	else if (regaddr == RTXAGC_A_MCS07_MCS04)
		index = 3;
	else if (regaddr == RTXAGC_A_MCS11_MCS08)
		index = 4;
	else if (regaddr == RTXAGC_A_MCS15_MCS12)
		index = 5;
	else if (regaddr == RTXAGC_B_RATE18_06)
		index = 8;
	else if (regaddr == RTXAGC_B_RATE54_24)
		index = 9;
	else if (regaddr == RTXAGC_B_CCK1_55_MCS32)
		index = 14;
	else if (regaddr == RTXAGC_B_CCK11_A_CCK2_11 && bitmask == 0x000000ff)
		index = 15;
	else if (regaddr == RTXAGC_B_MCS03_MCS00)
		index = 10;
	else if (regaddr == RTXAGC_B_MCS07_MCS04)
		index = 11;
	else if (regaddr == RTXAGC_B_MCS11_MCS08)
		index = 12;
	else if (regaddr == RTXAGC_B_MCS15_MCS12)
		index = 13;
	else
		return;

<<<<<<< HEAD
	if (regaddr == RTXAGC_A_RATE18_06) {
		rtlphy->mcs_txpwrlevel_origoffset[rtlphy->pwrgroup_cnt][0] =
									 data;
		RT_TRACE(rtlpriv, COMP_INIT, DBG_TRACE,
			 "MCSTxPowerLevelOriginalOffset[%d][0] = 0x%ulx\n",
			 rtlphy->pwrgroup_cnt,
			 rtlphy->mcs_txpwrlevel_origoffset
			 [rtlphy->pwrgroup_cnt][0]);
	}
	if (regaddr == RTXAGC_A_RATE54_24) {
		rtlphy->mcs_txpwrlevel_origoffset[rtlphy->pwrgroup_cnt][1] =
									 data;
		RT_TRACE(rtlpriv, COMP_INIT, DBG_TRACE,
			 "MCSTxPowerLevelOriginalOffset[%d][1] = 0x%ulx\n",
			 rtlphy->pwrgroup_cnt,
			 rtlphy->mcs_txpwrlevel_origoffset
			 [rtlphy->pwrgroup_cnt][1]);
	}
	if (regaddr == RTXAGC_A_CCK1_MCS32) {
		rtlphy->mcs_txpwrlevel_origoffset[rtlphy->pwrgroup_cnt][6] =
									 data;
		RT_TRACE(rtlpriv, COMP_INIT, DBG_TRACE,
			 "MCSTxPowerLevelOriginalOffset[%d][6] = 0x%ulx\n",
			 rtlphy->pwrgroup_cnt,
			 rtlphy->mcs_txpwrlevel_origoffset
			 [rtlphy->pwrgroup_cnt][6]);
	}
	if (regaddr == RTXAGC_B_CCK11_A_CCK2_11 && bitmask == 0xffffff00) {
		rtlphy->mcs_txpwrlevel_origoffset[rtlphy->pwrgroup_cnt][7] =
									 data;
		RT_TRACE(rtlpriv, COMP_INIT, DBG_TRACE,
			 "MCSTxPowerLevelOriginalOffset[%d][7] = 0x%ulx\n",
			 rtlphy->pwrgroup_cnt,
			 rtlphy->mcs_txpwrlevel_origoffset
			 [rtlphy->pwrgroup_cnt][7]);
	}
	if (regaddr == RTXAGC_A_MCS03_MCS00) {
		rtlphy->mcs_txpwrlevel_origoffset[rtlphy->pwrgroup_cnt][2] =
									 data;
		RT_TRACE(rtlpriv, COMP_INIT, DBG_TRACE,
			 "MCSTxPowerLevelOriginalOffset[%d][2] = 0x%ulx\n",
			 rtlphy->pwrgroup_cnt,
			 rtlphy->mcs_txpwrlevel_origoffset
			 [rtlphy->pwrgroup_cnt][2]);
	}
	if (regaddr == RTXAGC_A_MCS07_MCS04) {
		rtlphy->mcs_txpwrlevel_origoffset[rtlphy->pwrgroup_cnt][3] =
									 data;
		RT_TRACE(rtlpriv, COMP_INIT, DBG_TRACE,
			 "MCSTxPowerLevelOriginalOffset[%d][3] = 0x%ulx\n",
			 rtlphy->pwrgroup_cnt,
			 rtlphy->mcs_txpwrlevel_origoffset
			 [rtlphy->pwrgroup_cnt][3]);
	}
	if (regaddr == RTXAGC_A_MCS11_MCS08) {
		rtlphy->mcs_txpwrlevel_origoffset[rtlphy->pwrgroup_cnt][4] =
									 data;
		RT_TRACE(rtlpriv, COMP_INIT, DBG_TRACE,
			 "MCSTxPowerLevelOriginalOffset[%d][4] = 0x%ulx\n",
			 rtlphy->pwrgroup_cnt,
			 rtlphy->mcs_txpwrlevel_origoffset
			 [rtlphy->pwrgroup_cnt][4]);
	}
	if (regaddr == RTXAGC_A_MCS15_MCS12) {
		rtlphy->mcs_txpwrlevel_origoffset[rtlphy->pwrgroup_cnt][5] =
									 data;
		RT_TRACE(rtlpriv, COMP_INIT, DBG_TRACE,
			 "MCSTxPowerLevelOriginalOffset[%d][5] = 0x%ulx\n",
			 rtlphy->pwrgroup_cnt,
			 rtlphy->mcs_txpwrlevel_origoffset
			 [rtlphy->pwrgroup_cnt][5]);
	}
	if (regaddr == RTXAGC_B_RATE18_06) {
		rtlphy->mcs_txpwrlevel_origoffset[rtlphy->pwrgroup_cnt][8] =
									 data;
		RT_TRACE(rtlpriv, COMP_INIT, DBG_TRACE,
			 "MCSTxPowerLevelOriginalOffset[%d][8] = 0x%ulx\n",
			 rtlphy->pwrgroup_cnt,
			 rtlphy->mcs_txpwrlevel_origoffset
			 [rtlphy->pwrgroup_cnt][8]);
	}
	if (regaddr == RTXAGC_B_RATE54_24) {
		rtlphy->mcs_txpwrlevel_origoffset[rtlphy->pwrgroup_cnt][9] =
									 data;
		RT_TRACE(rtlpriv, COMP_INIT, DBG_TRACE,
			 "MCSTxPowerLevelOriginalOffset[%d][9] = 0x%ulx\n",
			 rtlphy->pwrgroup_cnt,
			 rtlphy->mcs_txpwrlevel_origoffset
			 [rtlphy->pwrgroup_cnt][9]);
	}
	if (regaddr == RTXAGC_B_CCK1_55_MCS32) {
		rtlphy->mcs_txpwrlevel_origoffset[rtlphy->pwrgroup_cnt][14] =
									 data;
		RT_TRACE(rtlpriv, COMP_INIT, DBG_TRACE,
			 "MCSTxPowerLevelOriginalOffset[%d][14] = 0x%ulx\n",
			 rtlphy->pwrgroup_cnt,
			 rtlphy->mcs_txpwrlevel_origoffset
			 [rtlphy->pwrgroup_cnt][14]);
	}
	if (regaddr == RTXAGC_B_CCK11_A_CCK2_11 && bitmask == 0x000000ff) {
		rtlphy->mcs_txpwrlevel_origoffset[rtlphy->pwrgroup_cnt][15] =
									 data;
		RT_TRACE(rtlpriv, COMP_INIT, DBG_TRACE,
			 "MCSTxPowerLevelOriginalOffset[%d][15] = 0x%ulx\n",
			 rtlphy->pwrgroup_cnt,
			 rtlphy->mcs_txpwrlevel_origoffset
			 [rtlphy->pwrgroup_cnt][15]);
	}
	if (regaddr == RTXAGC_B_MCS03_MCS00) {
		rtlphy->mcs_txpwrlevel_origoffset[rtlphy->pwrgroup_cnt][10] =
									 data;
		RT_TRACE(rtlpriv, COMP_INIT, DBG_TRACE,
			 "MCSTxPowerLevelOriginalOffset[%d][10] = 0x%ulx\n",
			 rtlphy->pwrgroup_cnt,
			 rtlphy->mcs_txpwrlevel_origoffset
			 [rtlphy->pwrgroup_cnt][10]);
	}
	if (regaddr == RTXAGC_B_MCS07_MCS04) {
		rtlphy->mcs_txpwrlevel_origoffset[rtlphy->pwrgroup_cnt][11] =
									 data;
		RT_TRACE(rtlpriv, COMP_INIT, DBG_TRACE,
			 "MCSTxPowerLevelOriginalOffset[%d][11] = 0x%ulx\n",
			 rtlphy->pwrgroup_cnt,
			 rtlphy->mcs_txpwrlevel_origoffset
			 [rtlphy->pwrgroup_cnt][11]);
	}
	if (regaddr == RTXAGC_B_MCS11_MCS08) {
		rtlphy->mcs_txpwrlevel_origoffset[rtlphy->pwrgroup_cnt][12] =
									 data;
		RT_TRACE(rtlpriv, COMP_INIT, DBG_TRACE,
			 "MCSTxPowerLevelOriginalOffset[%d][12] = 0x%ulx\n",
			 rtlphy->pwrgroup_cnt,
			 rtlphy->mcs_txpwrlevel_origoffset
			 [rtlphy->pwrgroup_cnt][12]);
	}
	if (regaddr == RTXAGC_B_MCS15_MCS12) {
		rtlphy->mcs_txpwrlevel_origoffset[rtlphy->pwrgroup_cnt][13] =
									 data;
		RT_TRACE(rtlpriv, COMP_INIT, DBG_TRACE,
			 "MCSTxPowerLevelOriginalOffset[%d][13] = 0x%ulx\n",
			 rtlphy->pwrgroup_cnt,
			 rtlphy->mcs_txpwrlevel_origoffset
			 [rtlphy->pwrgroup_cnt][13]);
=======
	rtlphy->mcs_txpwrlevel_origoffset[rtlphy->pwrgroup_cnt][index] = data;
	RT_TRACE(rtlpriv, COMP_INIT, DBG_TRACE,
		 "MCSTxPowerLevelOriginalOffset[%d][%d] = 0x%ulx\n",
		 rtlphy->pwrgroup_cnt, index,
		 rtlphy->mcs_txpwrlevel_origoffset
		 [rtlphy->pwrgroup_cnt][index]);
	if (index == 13)
>>>>>>> c288ec61
		rtlphy->pwrgroup_cnt++;
}

static bool _rtl92d_phy_config_bb_with_pgheaderfile(struct ieee80211_hw *hw,
	u8 configtype)
{
	struct rtl_priv *rtlpriv = rtl_priv(hw);
	int i;
	u32 *phy_regarray_table_pg;
	u16 phy_regarray_pg_len;

	phy_regarray_pg_len = PHY_REG_ARRAY_PG_LENGTH;
	phy_regarray_table_pg = rtl8192de_phy_reg_array_pg;
	if (configtype == BASEBAND_CONFIG_PHY_REG) {
		for (i = 0; i < phy_regarray_pg_len; i = i + 3) {
			if (phy_regarray_table_pg[i] == 0xfe)
				mdelay(50);
			else if (phy_regarray_table_pg[i] == 0xfd)
				mdelay(5);
			else if (phy_regarray_table_pg[i] == 0xfc)
				mdelay(1);
			else if (phy_regarray_table_pg[i] == 0xfb)
				udelay(50);
			else if (phy_regarray_table_pg[i] == 0xfa)
				udelay(5);
			else if (phy_regarray_table_pg[i] == 0xf9)
				udelay(1);
			_rtl92d_store_pwrindex_diffrate_offset(hw,
				phy_regarray_table_pg[i],
				phy_regarray_table_pg[i + 1],
				phy_regarray_table_pg[i + 2]);
		}
	} else {
		RT_TRACE(rtlpriv, COMP_SEND, DBG_TRACE,
			 "configtype != BaseBand_Config_PHY_REG\n");
	}
	return true;
}

static bool _rtl92d_phy_bb_config(struct ieee80211_hw *hw)
{
	struct rtl_priv *rtlpriv = rtl_priv(hw);
	struct rtl_phy *rtlphy = &(rtlpriv->phy);
	struct rtl_efuse *rtlefuse = rtl_efuse(rtl_priv(hw));
	bool rtstatus = true;

	RT_TRACE(rtlpriv, COMP_INIT, DBG_TRACE, "==>\n");
	rtstatus = _rtl92d_phy_config_bb_with_headerfile(hw,
		BASEBAND_CONFIG_PHY_REG);
<<<<<<< HEAD
	if (!rtstatus) {
=======
	if (rtstatus != true) {
>>>>>>> c288ec61
		RT_TRACE(rtlpriv, COMP_ERR, DBG_EMERG, "Write BB Reg Fail!!\n");
		return false;
	}

	/* if (rtlphy->rf_type == RF_1T2R) {
	 *      _rtl92c_phy_bb_config_1t(hw);
	 *     RT_TRACE(rtlpriv, COMP_INIT, DBG_TRACE, "Config to 1T!!\n");
	 *} */

	if (rtlefuse->autoload_failflag == false) {
		rtlphy->pwrgroup_cnt = 0;
		rtstatus = _rtl92d_phy_config_bb_with_pgheaderfile(hw,
			BASEBAND_CONFIG_PHY_REG);
	}
<<<<<<< HEAD
	if (!rtstatus) {
=======
	if (rtstatus != true) {
>>>>>>> c288ec61
		RT_TRACE(rtlpriv, COMP_ERR, DBG_EMERG, "BB_PG Reg Fail!!\n");
		return false;
	}
	rtstatus = _rtl92d_phy_config_bb_with_headerfile(hw,
		BASEBAND_CONFIG_AGC_TAB);
<<<<<<< HEAD
	if (!rtstatus) {
=======
	if (rtstatus != true) {
>>>>>>> c288ec61
		RT_TRACE(rtlpriv, COMP_ERR, DBG_EMERG, "AGC Table Fail\n");
		return false;
	}
	rtlphy->cck_high_power = (bool) (rtl_get_bbreg(hw,
		RFPGA0_XA_HSSIPARAMETER2, 0x200));

	return true;
}

bool rtl92d_phy_bb_config(struct ieee80211_hw *hw)
{
	struct rtl_priv *rtlpriv = rtl_priv(hw);
	u16 regval;
	u32 regvaldw;
	u8 value;

	_rtl92d_phy_init_bb_rf_register_definition(hw);
	regval = rtl_read_word(rtlpriv, REG_SYS_FUNC_EN);
	rtl_write_word(rtlpriv, REG_SYS_FUNC_EN,
		       regval | BIT(13) | BIT(0) | BIT(1));
	rtl_write_byte(rtlpriv, REG_AFE_PLL_CTRL, 0x83);
	rtl_write_byte(rtlpriv, REG_AFE_PLL_CTRL + 1, 0xdb);
	/* 0x1f bit7 bit6 represent for mac0/mac1 driver ready */
	value = rtl_read_byte(rtlpriv, REG_RF_CTRL);
	rtl_write_byte(rtlpriv, REG_RF_CTRL, value | RF_EN | RF_RSTB |
		RF_SDMRSTB);
	rtl_write_byte(rtlpriv, REG_SYS_FUNC_EN, FEN_PPLL | FEN_PCIEA |
		FEN_DIO_PCIE | FEN_BB_GLB_RSTn | FEN_BBRSTB);
	rtl_write_byte(rtlpriv, REG_AFE_XTAL_CTRL + 1, 0x80);
	if (!(IS_92D_SINGLEPHY(rtlpriv->rtlhal.version))) {
		regvaldw = rtl_read_dword(rtlpriv, REG_LEDCFG0);
		rtl_write_dword(rtlpriv, REG_LEDCFG0, regvaldw | BIT(23));
	}

	return _rtl92d_phy_bb_config(hw);
}

bool rtl92d_phy_rf_config(struct ieee80211_hw *hw)
{
	return rtl92d_phy_rf6052_config(hw);
}

bool rtl92d_phy_config_rf_with_headerfile(struct ieee80211_hw *hw,
					  enum rf_content content,
					  enum radio_path rfpath)
{
	int i;
	u32 *radioa_array_table;
	u32 *radiob_array_table;
	u16 radioa_arraylen, radiob_arraylen;
	struct rtl_priv *rtlpriv = rtl_priv(hw);

	radioa_arraylen = RADIOA_2T_ARRAYLENGTH;
	radioa_array_table = rtl8192de_radioa_2tarray;
	radiob_arraylen = RADIOB_2T_ARRAYLENGTH;
	radiob_array_table = rtl8192de_radiob_2tarray;
	if (rtlpriv->efuse.internal_pa_5g[0]) {
		radioa_arraylen = RADIOA_2T_INT_PA_ARRAYLENGTH;
		radioa_array_table = rtl8192de_radioa_2t_int_paarray;
	}
	if (rtlpriv->efuse.internal_pa_5g[1]) {
		radiob_arraylen = RADIOB_2T_INT_PA_ARRAYLENGTH;
		radiob_array_table = rtl8192de_radiob_2t_int_paarray;
	}
	RT_TRACE(rtlpriv, COMP_INIT, DBG_LOUD,
		 "PHY_ConfigRFWithHeaderFile() Radio_A:Rtl819XRadioA_1TArray\n");
	RT_TRACE(rtlpriv, COMP_INIT, DBG_LOUD,
		 "PHY_ConfigRFWithHeaderFile() Radio_B:Rtl819XRadioB_1TArray\n");
	RT_TRACE(rtlpriv, COMP_INIT, DBG_TRACE, "Radio No %x\n", rfpath);

	/* this only happens when DMDP, mac0 start on 2.4G,
	 * mac1 start on 5G, mac 0 has to set phy0&phy1
	 * pathA or mac1 has to set phy0&phy1 pathA */
	if ((content == radiob_txt) && (rfpath == RF90_PATH_A)) {
		RT_TRACE(rtlpriv, COMP_INIT, DBG_LOUD,
			 " ===> althougth Path A, we load radiob.txt\n");
		radioa_arraylen = radiob_arraylen;
		radioa_array_table = radiob_array_table;
	}
	switch (rfpath) {
	case RF90_PATH_A:
		for (i = 0; i < radioa_arraylen; i = i + 2) {
			if (radioa_array_table[i] == 0xfe) {
				mdelay(50);
			} else if (radioa_array_table[i] == 0xfd) {
				/* delay_ms(5); */
				mdelay(5);
			} else if (radioa_array_table[i] == 0xfc) {
				/* delay_ms(1); */
				mdelay(1);
			} else if (radioa_array_table[i] == 0xfb) {
				udelay(50);
			} else if (radioa_array_table[i] == 0xfa) {
				udelay(5);
			} else if (radioa_array_table[i] == 0xf9) {
				udelay(1);
			} else {
				rtl_set_rfreg(hw, rfpath, radioa_array_table[i],
					      BRFREGOFFSETMASK,
					      radioa_array_table[i + 1]);
				/*  Add 1us delay between BB/RF register set. */
				udelay(1);
			}
		}
		break;
	case RF90_PATH_B:
		for (i = 0; i < radiob_arraylen; i = i + 2) {
			if (radiob_array_table[i] == 0xfe) {
				/* Delay specific ms. Only RF configuration
				 * requires delay. */
				mdelay(50);
			} else if (radiob_array_table[i] == 0xfd) {
				/* delay_ms(5); */
				mdelay(5);
			} else if (radiob_array_table[i] == 0xfc) {
				/* delay_ms(1); */
				mdelay(1);
			} else if (radiob_array_table[i] == 0xfb) {
				udelay(50);
			} else if (radiob_array_table[i] == 0xfa) {
				udelay(5);
			} else if (radiob_array_table[i] == 0xf9) {
				udelay(1);
			} else {
				rtl_set_rfreg(hw, rfpath, radiob_array_table[i],
					      BRFREGOFFSETMASK,
					      radiob_array_table[i + 1]);
				/*  Add 1us delay between BB/RF register set. */
				udelay(1);
			}
		}
		break;
	case RF90_PATH_C:
		RT_TRACE(rtlpriv, COMP_ERR, DBG_EMERG,
			 "switch case not processed\n");
		break;
	case RF90_PATH_D:
		RT_TRACE(rtlpriv, COMP_ERR, DBG_EMERG,
			 "switch case not processed\n");
		break;
	}
	return true;
}

void rtl92d_phy_get_hw_reg_originalvalue(struct ieee80211_hw *hw)
{
	struct rtl_priv *rtlpriv = rtl_priv(hw);
	struct rtl_phy *rtlphy = &(rtlpriv->phy);

	rtlphy->default_initialgain[0] =
	    (u8) rtl_get_bbreg(hw, ROFDM0_XAAGCCORE1, BMASKBYTE0);
	rtlphy->default_initialgain[1] =
	    (u8) rtl_get_bbreg(hw, ROFDM0_XBAGCCORE1, BMASKBYTE0);
	rtlphy->default_initialgain[2] =
	    (u8) rtl_get_bbreg(hw, ROFDM0_XCAGCCORE1, BMASKBYTE0);
	rtlphy->default_initialgain[3] =
	    (u8) rtl_get_bbreg(hw, ROFDM0_XDAGCCORE1, BMASKBYTE0);
	RT_TRACE(rtlpriv, COMP_INIT, DBG_TRACE,
		 "Default initial gain (c50=0x%x, c58=0x%x, c60=0x%x, c68=0x%x\n",
		 rtlphy->default_initialgain[0],
		 rtlphy->default_initialgain[1],
		 rtlphy->default_initialgain[2],
		 rtlphy->default_initialgain[3]);
	rtlphy->framesync = (u8)rtl_get_bbreg(hw, ROFDM0_RXDETECTOR3,
					      BMASKBYTE0);
	rtlphy->framesync_c34 = rtl_get_bbreg(hw, ROFDM0_RXDETECTOR2,
					      BMASKDWORD);
	RT_TRACE(rtlpriv, COMP_INIT, DBG_TRACE,
		 "Default framesync (0x%x) = 0x%x\n",
		 ROFDM0_RXDETECTOR3, rtlphy->framesync);
}

static void _rtl92d_get_txpower_index(struct ieee80211_hw *hw, u8 channel,
	u8 *cckpowerlevel, u8 *ofdmpowerlevel)
{
	struct rtl_priv *rtlpriv = rtl_priv(hw);
	struct rtl_phy *rtlphy = &(rtlpriv->phy);
	struct rtl_hal *rtlhal = &(rtlpriv->rtlhal);
	struct rtl_efuse *rtlefuse = rtl_efuse(rtl_priv(hw));
	u8 index = (channel - 1);

	/* 1. CCK */
	if (rtlhal->current_bandtype == BAND_ON_2_4G) {
		/* RF-A */
		cckpowerlevel[RF90_PATH_A] =
				 rtlefuse->txpwrlevel_cck[RF90_PATH_A][index];
		/* RF-B */
		cckpowerlevel[RF90_PATH_B] =
				 rtlefuse->txpwrlevel_cck[RF90_PATH_B][index];
	} else {
		cckpowerlevel[RF90_PATH_A] = 0;
		cckpowerlevel[RF90_PATH_B] = 0;
	}
	/* 2. OFDM for 1S or 2S */
	if (rtlphy->rf_type == RF_1T2R || rtlphy->rf_type == RF_1T1R) {
		/*  Read HT 40 OFDM TX power */
		ofdmpowerlevel[RF90_PATH_A] =
		    rtlefuse->txpwrlevel_ht40_1s[RF90_PATH_A][index];
		ofdmpowerlevel[RF90_PATH_B] =
		    rtlefuse->txpwrlevel_ht40_1s[RF90_PATH_B][index];
	} else if (rtlphy->rf_type == RF_2T2R) {
		/* Read HT 40 OFDM TX power */
		ofdmpowerlevel[RF90_PATH_A] =
		    rtlefuse->txpwrlevel_ht40_2s[RF90_PATH_A][index];
		ofdmpowerlevel[RF90_PATH_B] =
		    rtlefuse->txpwrlevel_ht40_2s[RF90_PATH_B][index];
	}
}

static void _rtl92d_ccxpower_index_check(struct ieee80211_hw *hw,
	u8 channel, u8 *cckpowerlevel, u8 *ofdmpowerlevel)
{
	struct rtl_priv *rtlpriv = rtl_priv(hw);
	struct rtl_phy *rtlphy = &(rtlpriv->phy);

	rtlphy->cur_cck_txpwridx = cckpowerlevel[0];
	rtlphy->cur_ofdm24g_txpwridx = ofdmpowerlevel[0];
}

static u8 _rtl92c_phy_get_rightchnlplace(u8 chnl)
{
	u8 channel_5g[59] = {
		1, 2, 3, 4, 5, 6, 7, 8, 9, 10, 11, 12, 13, 14,
		36, 38, 40, 42, 44, 46, 48, 50, 52, 54, 56, 58,
		60, 62, 64, 100, 102, 104, 106, 108, 110, 112,
		114, 116, 118, 120, 122, 124, 126, 128,
		130, 132, 134, 136, 138, 140, 149, 151,
		153, 155, 157, 159, 161, 163, 165
	};
	u8 place = chnl;

	if (chnl > 14) {
		for (place = 14; place < sizeof(channel_5g); place++) {
			if (channel_5g[place] == chnl) {
				place++;
				break;
			}
		}
	}
	return place;
}

void rtl92d_phy_set_txpower_level(struct ieee80211_hw *hw, u8 channel)
{
	struct rtl_efuse *rtlefuse = rtl_efuse(rtl_priv(hw));
	struct rtl_priv *rtlpriv = rtl_priv(hw);
	u8 cckpowerlevel[2], ofdmpowerlevel[2];

	if (!rtlefuse->txpwr_fromeprom)
		return;
	channel = _rtl92c_phy_get_rightchnlplace(channel);
	_rtl92d_get_txpower_index(hw, channel, &cckpowerlevel[0],
		&ofdmpowerlevel[0]);
	if (rtlpriv->rtlhal.current_bandtype == BAND_ON_2_4G)
		_rtl92d_ccxpower_index_check(hw, channel, &cckpowerlevel[0],
				&ofdmpowerlevel[0]);
	if (rtlpriv->rtlhal.current_bandtype == BAND_ON_2_4G)
		rtl92d_phy_rf6052_set_cck_txpower(hw, &cckpowerlevel[0]);
	rtl92d_phy_rf6052_set_ofdm_txpower(hw, &ofdmpowerlevel[0], channel);
}

void rtl92d_phy_scan_operation_backup(struct ieee80211_hw *hw, u8 operation)
{
	struct rtl_priv *rtlpriv = rtl_priv(hw);
	struct rtl_hal *rtlhal = rtl_hal(rtl_priv(hw));
	enum io_type iotype;

	if (!is_hal_stop(rtlhal)) {
		switch (operation) {
		case SCAN_OPT_BACKUP:
			rtlhal->current_bandtypebackup =
						 rtlhal->current_bandtype;
			iotype = IO_CMD_PAUSE_DM_BY_SCAN;
			rtlpriv->cfg->ops->set_hw_reg(hw, HW_VAR_IO_CMD,
						      (u8 *)&iotype);
			break;
		case SCAN_OPT_RESTORE:
			iotype = IO_CMD_RESUME_DM_BY_SCAN;
			rtlpriv->cfg->ops->set_hw_reg(hw, HW_VAR_IO_CMD,
						      (u8 *)&iotype);
			break;
		default:
			RT_TRACE(rtlpriv, COMP_ERR, DBG_EMERG,
				 "Unknown Scan Backup operation\n");
			break;
		}
	}
}

void rtl92d_phy_set_bw_mode(struct ieee80211_hw *hw,
			    enum nl80211_channel_type ch_type)
{
	struct rtl_priv *rtlpriv = rtl_priv(hw);
	struct rtl_phy *rtlphy = &(rtlpriv->phy);
	struct rtl_hal *rtlhal = rtl_hal(rtl_priv(hw));
	struct rtl_mac *mac = rtl_mac(rtl_priv(hw));
	unsigned long flag = 0;
	u8 reg_prsr_rsc;
	u8 reg_bw_opmode;

	if (rtlphy->set_bwmode_inprogress)
		return;
	if ((is_hal_stop(rtlhal)) || (RT_CANNOT_IO(hw))) {
		RT_TRACE(rtlpriv, COMP_ERR, DBG_WARNING,
			 "FALSE driver sleep or unload\n");
		return;
	}
	rtlphy->set_bwmode_inprogress = true;
	RT_TRACE(rtlpriv, COMP_SCAN, DBG_TRACE, "Switch to %s bandwidth\n",
		 rtlphy->current_chan_bw == HT_CHANNEL_WIDTH_20 ?
		 "20MHz" : "40MHz");
	reg_bw_opmode = rtl_read_byte(rtlpriv, REG_BWOPMODE);
	reg_prsr_rsc = rtl_read_byte(rtlpriv, REG_RRSR + 2);
	switch (rtlphy->current_chan_bw) {
	case HT_CHANNEL_WIDTH_20:
		reg_bw_opmode |= BW_OPMODE_20MHZ;
		rtl_write_byte(rtlpriv, REG_BWOPMODE, reg_bw_opmode);
		break;
	case HT_CHANNEL_WIDTH_20_40:
		reg_bw_opmode &= ~BW_OPMODE_20MHZ;
		rtl_write_byte(rtlpriv, REG_BWOPMODE, reg_bw_opmode);

		reg_prsr_rsc = (reg_prsr_rsc & 0x90) |
			(mac->cur_40_prime_sc << 5);
		rtl_write_byte(rtlpriv, REG_RRSR + 2, reg_prsr_rsc);
		break;
	default:
		RT_TRACE(rtlpriv, COMP_ERR, DBG_EMERG,
			 "unknown bandwidth: %#X\n", rtlphy->current_chan_bw);
		break;
	}
	switch (rtlphy->current_chan_bw) {
	case HT_CHANNEL_WIDTH_20:
		rtl_set_bbreg(hw, RFPGA0_RFMOD, BRFMOD, 0x0);
		rtl_set_bbreg(hw, RFPGA1_RFMOD, BRFMOD, 0x0);
		/* SET BIT10 BIT11  for receive cck */
		rtl_set_bbreg(hw, RFPGA0_ANALOGPARAMETER2, BIT(10) |
			      BIT(11), 3);
		break;
	case HT_CHANNEL_WIDTH_20_40:
		rtl_set_bbreg(hw, RFPGA0_RFMOD, BRFMOD, 0x1);
		rtl_set_bbreg(hw, RFPGA1_RFMOD, BRFMOD, 0x1);
		/* Set Control channel to upper or lower.
		 * These settings are required only for 40MHz */
		if (rtlhal->current_bandtype == BAND_ON_2_4G) {
			rtl92d_acquire_cckandrw_pagea_ctl(hw, &flag);
			rtl_set_bbreg(hw, RCCK0_SYSTEM, BCCKSIDEBAND,
				(mac->cur_40_prime_sc >> 1));
			rtl92d_release_cckandrw_pagea_ctl(hw, &flag);
		}
		rtl_set_bbreg(hw, ROFDM1_LSTF, 0xC00, mac->cur_40_prime_sc);
		/* SET BIT10 BIT11  for receive cck */
		rtl_set_bbreg(hw, RFPGA0_ANALOGPARAMETER2, BIT(10) |
			      BIT(11), 0);
		rtl_set_bbreg(hw, 0x818, (BIT(26) | BIT(27)),
			(mac->cur_40_prime_sc ==
			HAL_PRIME_CHNL_OFFSET_LOWER) ? 2 : 1);
		break;
	default:
		RT_TRACE(rtlpriv, COMP_ERR, DBG_EMERG,
			 "unknown bandwidth: %#X\n", rtlphy->current_chan_bw);
		break;

	}
	rtl92d_phy_rf6052_set_bandwidth(hw, rtlphy->current_chan_bw);
	rtlphy->set_bwmode_inprogress = false;
	RT_TRACE(rtlpriv, COMP_SCAN, DBG_TRACE, "<==\n");
}

static void _rtl92d_phy_stop_trx_before_changeband(struct ieee80211_hw *hw)
{
	rtl_set_bbreg(hw, RFPGA0_RFMOD, BCCKEN, 0);
	rtl_set_bbreg(hw, RFPGA0_RFMOD, BOFDMEN, 0);
	rtl_set_bbreg(hw, ROFDM0_TRXPATHENABLE, BMASKBYTE0, 0x00);
	rtl_set_bbreg(hw, ROFDM1_TRXPATHENABLE, BDWORD, 0x0);
}

static void rtl92d_phy_switch_wirelessband(struct ieee80211_hw *hw, u8 band)
{
	struct rtl_priv *rtlpriv = rtl_priv(hw);
	struct rtl_hal *rtlhal = rtl_hal(rtl_priv(hw));
	u8 value8;

	RT_TRACE(rtlpriv, COMP_INIT, DBG_LOUD, "==>\n");
	rtlhal->bandset = band;
	rtlhal->current_bandtype = band;
	if (IS_92D_SINGLEPHY(rtlhal->version))
		rtlhal->bandset = BAND_ON_BOTH;
	/* stop RX/Tx */
	_rtl92d_phy_stop_trx_before_changeband(hw);
	/* reconfig BB/RF according to wireless mode */
	if (rtlhal->current_bandtype == BAND_ON_2_4G) {
		/* BB & RF Config */
		RT_TRACE(rtlpriv, COMP_CMD, DBG_DMESG, "====>2.4G\n");
		if (rtlhal->interfaceindex == 1)
			_rtl92d_phy_config_bb_with_headerfile(hw,
				BASEBAND_CONFIG_AGC_TAB);
	} else {
		/* 5G band */
		RT_TRACE(rtlpriv, COMP_CMD, DBG_DMESG, "====>5G\n");
		if (rtlhal->interfaceindex == 1)
			_rtl92d_phy_config_bb_with_headerfile(hw,
				BASEBAND_CONFIG_AGC_TAB);
	}
	rtl92d_update_bbrf_configuration(hw);
	if (rtlhal->current_bandtype == BAND_ON_2_4G)
		rtl_set_bbreg(hw, RFPGA0_RFMOD, BCCKEN, 0x1);
	rtl_set_bbreg(hw, RFPGA0_RFMOD, BOFDMEN, 0x1);

	/* 20M BW. */
	/* rtl_set_bbreg(hw, RFPGA0_ANALOGPARAMETER2, BIT(10), 1); */
	rtlhal->reloadtxpowerindex = true;
	/* notice fw know band status  0x81[1]/0x53[1] = 0: 5G, 1: 2G */
	if (rtlhal->current_bandtype == BAND_ON_2_4G) {
		value8 = rtl_read_byte(rtlpriv,	(rtlhal->interfaceindex ==
			0 ? REG_MAC0 : REG_MAC1));
		value8 |= BIT(1);
		rtl_write_byte(rtlpriv, (rtlhal->interfaceindex ==
			0 ? REG_MAC0 : REG_MAC1), value8);
	} else {
		value8 = rtl_read_byte(rtlpriv, (rtlhal->interfaceindex ==
			0 ? REG_MAC0 : REG_MAC1));
		value8 &= (~BIT(1));
		rtl_write_byte(rtlpriv, (rtlhal->interfaceindex ==
			0 ? REG_MAC0 : REG_MAC1), value8);
	}
	mdelay(1);
	RT_TRACE(rtlpriv, COMP_INIT, DBG_LOUD, "<==Switch Band OK\n");
}

static void _rtl92d_phy_reload_imr_setting(struct ieee80211_hw *hw,
	u8 channel, u8 rfpath)
{
	struct rtl_priv *rtlpriv = rtl_priv(hw);
	u32 imr_num = MAX_RF_IMR_INDEX;
	u32 rfmask = BRFREGOFFSETMASK;
	u8 group, i;
	unsigned long flag = 0;

	RT_TRACE(rtlpriv, COMP_CMD, DBG_LOUD, "====>path %d\n", rfpath);
	if (rtlpriv->rtlhal.current_bandtype == BAND_ON_5G) {
		RT_TRACE(rtlpriv, COMP_CMD, DBG_LOUD, "====>5G\n");
		rtl_set_bbreg(hw, RFPGA0_RFMOD, BIT(25) | BIT(24), 0);
		rtl_set_bbreg(hw, RFPGA0_ANALOGPARAMETER4, 0x00f00000, 0xf);
		/* fc area 0xd2c */
		if (channel > 99)
			rtl_set_bbreg(hw, ROFDM1_CFOTRACKING, BIT(13) |
				      BIT(14), 2);
		else
			rtl_set_bbreg(hw, ROFDM1_CFOTRACKING, BIT(13) |
				      BIT(14), 1);
		/* leave 0 for channel1-14. */
		group = channel <= 64 ? 1 : 2;
		imr_num = MAX_RF_IMR_INDEX_NORMAL;
		for (i = 0; i < imr_num; i++)
			rtl_set_rfreg(hw, (enum radio_path)rfpath,
				      rf_reg_for_5g_swchnl_normal[i], rfmask,
				      rf_imr_param_normal[0][group][i]);
		rtl_set_bbreg(hw, RFPGA0_ANALOGPARAMETER4, 0x00f00000, 0);
		rtl_set_bbreg(hw, RFPGA0_RFMOD, BOFDMEN, 1);
	} else {
		/* G band. */
		RT_TRACE(rtlpriv, COMP_SCAN, DBG_LOUD,
			 "Load RF IMR parameters for G band. IMR already setting %d\n",
			 rtlpriv->rtlhal.load_imrandiqk_setting_for2g);
		RT_TRACE(rtlpriv, COMP_CMD, DBG_LOUD, "====>2.4G\n");
		if (!rtlpriv->rtlhal.load_imrandiqk_setting_for2g) {
			RT_TRACE(rtlpriv, COMP_SCAN, DBG_LOUD,
				 "Load RF IMR parameters for G band. %d\n",
				 rfpath);
			rtl92d_acquire_cckandrw_pagea_ctl(hw, &flag);
			rtl_set_bbreg(hw, RFPGA0_RFMOD, BIT(25) | BIT(24), 0);
			rtl_set_bbreg(hw, RFPGA0_ANALOGPARAMETER4,
				      0x00f00000, 0xf);
			imr_num = MAX_RF_IMR_INDEX_NORMAL;
			for (i = 0; i < imr_num; i++) {
				rtl_set_rfreg(hw, (enum radio_path)rfpath,
					      rf_reg_for_5g_swchnl_normal[i],
					      BRFREGOFFSETMASK,
					      rf_imr_param_normal[0][0][i]);
			}
			rtl_set_bbreg(hw, RFPGA0_ANALOGPARAMETER4,
				      0x00f00000, 0);
			rtl_set_bbreg(hw, RFPGA0_RFMOD, BOFDMEN | BCCKEN, 3);
			rtl92d_release_cckandrw_pagea_ctl(hw, &flag);
		}
	}
	RT_TRACE(rtlpriv, COMP_CMD, DBG_LOUD, "<====\n");
}

static void _rtl92d_phy_enable_rf_env(struct ieee80211_hw *hw,
	u8 rfpath, u32 *pu4_regval)
{
	struct rtl_priv *rtlpriv = rtl_priv(hw);
	struct rtl_phy *rtlphy = &(rtlpriv->phy);
	struct bb_reg_def *pphyreg = &rtlphy->phyreg_def[rfpath];

	RT_TRACE(rtlpriv, COMP_RF, DBG_LOUD, "====>\n");
	/*----Store original RFENV control type----*/
	switch (rfpath) {
	case RF90_PATH_A:
	case RF90_PATH_C:
		*pu4_regval = rtl_get_bbreg(hw, pphyreg->rfintfs, BRFSI_RFENV);
		break;
	case RF90_PATH_B:
	case RF90_PATH_D:
		*pu4_regval =
		    rtl_get_bbreg(hw, pphyreg->rfintfs, BRFSI_RFENV << 16);
		break;
	}
	/*----Set RF_ENV enable----*/
	rtl_set_bbreg(hw, pphyreg->rfintfe, BRFSI_RFENV << 16, 0x1);
	udelay(1);
	/*----Set RF_ENV output high----*/
	rtl_set_bbreg(hw, pphyreg->rfintfo, BRFSI_RFENV, 0x1);
	udelay(1);
	/* Set bit number of Address and Data for RF register */
	/* Set 1 to 4 bits for 8255 */
	rtl_set_bbreg(hw, pphyreg->rfhssi_para2, B3WIREADDRESSLENGTH, 0x0);
	udelay(1);
	/*Set 0 to 12 bits for 8255 */
	rtl_set_bbreg(hw, pphyreg->rfhssi_para2, B3WIREDATALENGTH, 0x0);
	udelay(1);
	RT_TRACE(rtlpriv, COMP_RF, DBG_LOUD, "<====\n");
}

static void _rtl92d_phy_restore_rf_env(struct ieee80211_hw *hw, u8 rfpath,
				       u32 *pu4_regval)
{
	struct rtl_priv *rtlpriv = rtl_priv(hw);
	struct rtl_phy *rtlphy = &(rtlpriv->phy);
	struct bb_reg_def *pphyreg = &rtlphy->phyreg_def[rfpath];

	RT_TRACE(rtlpriv, COMP_RF, DBG_LOUD, "=====>\n");
	/*----Restore RFENV control type----*/ ;
	switch (rfpath) {
	case RF90_PATH_A:
	case RF90_PATH_C:
		rtl_set_bbreg(hw, pphyreg->rfintfs, BRFSI_RFENV, *pu4_regval);
		break;
	case RF90_PATH_B:
	case RF90_PATH_D:
		rtl_set_bbreg(hw, pphyreg->rfintfs, BRFSI_RFENV << 16,
			      *pu4_regval);
		break;
	}
	RT_TRACE(rtlpriv, COMP_RF, DBG_LOUD, "<=====\n");
}

static void _rtl92d_phy_switch_rf_setting(struct ieee80211_hw *hw, u8 channel)
{
	struct rtl_priv *rtlpriv = rtl_priv(hw);
	struct rtl_phy *rtlphy = &(rtlpriv->phy);
	struct rtl_hal *rtlhal = &(rtlpriv->rtlhal);
	u8 path = rtlhal->current_bandtype ==
	    BAND_ON_5G ? RF90_PATH_A : RF90_PATH_B;
	u8 index = 0, i = 0, rfpath = RF90_PATH_A;
	bool need_pwr_down = false, internal_pa = false;
	u32 u4regvalue, mask = 0x1C000, value = 0, u4tmp, u4tmp2;

	RT_TRACE(rtlpriv, COMP_CMD, DBG_LOUD, "====>\n");
	/* config path A for 5G */
	if (rtlhal->current_bandtype == BAND_ON_5G) {
		RT_TRACE(rtlpriv, COMP_CMD, DBG_LOUD, "====>5G\n");
		u4tmp = curveindex_5g[channel - 1];
		RTPRINT(rtlpriv, FINIT, INIT_IQK,
			"ver 1 set RF-A, 5G, 0x28 = 0x%x !!\n", u4tmp);
		for (i = 0; i < RF_CHNL_NUM_5G; i++) {
			if (channel == rf_chnl_5g[i] && channel <= 140)
				index = 0;
		}
		for (i = 0; i < RF_CHNL_NUM_5G_40M; i++) {
			if (channel == rf_chnl_5g_40m[i] && channel <= 140)
				index = 1;
		}
		if (channel == 149 || channel == 155 || channel == 161)
			index = 2;
		else if (channel == 151 || channel == 153 || channel == 163
			 || channel == 165)
			index = 3;
		else if (channel == 157 || channel == 159)
			index = 4;

		if (rtlhal->macphymode == DUALMAC_DUALPHY
		    && rtlhal->interfaceindex == 1) {
			need_pwr_down = rtl92d_phy_enable_anotherphy(hw, false);
			rtlhal->during_mac1init_radioa = true;
			/* asume no this case */
			if (need_pwr_down)
				_rtl92d_phy_enable_rf_env(hw, path,
							  &u4regvalue);
		}
		for (i = 0; i < RF_REG_NUM_FOR_C_CUT_5G; i++) {
			if (i == 0 && (rtlhal->macphymode == DUALMAC_DUALPHY)) {
				rtl_set_rfreg(hw, (enum radio_path)path,
					      rf_reg_for_c_cut_5g[i],
					      BRFREGOFFSETMASK, 0xE439D);
			} else if (rf_reg_for_c_cut_5g[i] == RF_SYN_G4) {
				u4tmp2 = (rf_reg_pram_c_5g[index][i] &
				     0x7FF) | (u4tmp << 11);
				if (channel == 36)
					u4tmp2 &= ~(BIT(7) | BIT(6));
				rtl_set_rfreg(hw, (enum radio_path)path,
					      rf_reg_for_c_cut_5g[i],
					      BRFREGOFFSETMASK, u4tmp2);
			} else {
				rtl_set_rfreg(hw, (enum radio_path)path,
					      rf_reg_for_c_cut_5g[i],
					      BRFREGOFFSETMASK,
					      rf_reg_pram_c_5g[index][i]);
			}
			RT_TRACE(rtlpriv, COMP_RF, DBG_TRACE,
				 "offset 0x%x value 0x%x path %d index %d readback 0x%x\n",
				 rf_reg_for_c_cut_5g[i],
				 rf_reg_pram_c_5g[index][i],
				 path, index,
				 rtl_get_rfreg(hw, (enum radio_path)path,
					       rf_reg_for_c_cut_5g[i],
					       BRFREGOFFSETMASK));
		}
		if (need_pwr_down)
			_rtl92d_phy_restore_rf_env(hw, path, &u4regvalue);
		if (rtlhal->during_mac1init_radioa)
			rtl92d_phy_powerdown_anotherphy(hw, false);
		if (channel < 149)
			value = 0x07;
		else if (channel >= 149)
			value = 0x02;
		if (channel >= 36 && channel <= 64)
			index = 0;
		else if (channel >= 100 && channel <= 140)
			index = 1;
		else
			index = 2;
		for (rfpath = RF90_PATH_A; rfpath < rtlphy->num_total_rfpath;
			rfpath++) {
			if (rtlhal->macphymode == DUALMAC_DUALPHY &&
				rtlhal->interfaceindex == 1)	/* MAC 1 5G */
				internal_pa = rtlpriv->efuse.internal_pa_5g[1];
			else
				internal_pa =
					 rtlpriv->efuse.internal_pa_5g[rfpath];
			if (internal_pa) {
				for (i = 0;
				     i < RF_REG_NUM_FOR_C_CUT_5G_INTERNALPA;
				     i++) {
					rtl_set_rfreg(hw, rfpath,
						rf_for_c_cut_5g_internal_pa[i],
						BRFREGOFFSETMASK,
						rf_pram_c_5g_int_pa[index][i]);
					RT_TRACE(rtlpriv, COMP_RF, DBG_LOUD,
						 "offset 0x%x value 0x%x path %d index %d\n",
						 rf_for_c_cut_5g_internal_pa[i],
						 rf_pram_c_5g_int_pa[index][i],
						 rfpath, index);
				}
			} else {
				rtl_set_rfreg(hw, (enum radio_path)rfpath, 0x0B,
					      mask, value);
			}
		}
	} else if (rtlhal->current_bandtype == BAND_ON_2_4G) {
		RT_TRACE(rtlpriv, COMP_CMD, DBG_LOUD, "====>2.4G\n");
		u4tmp = curveindex_2g[channel - 1];
		RTPRINT(rtlpriv, FINIT, INIT_IQK,
			"ver 3 set RF-B, 2G, 0x28 = 0x%x !!\n", u4tmp);
		if (channel == 1 || channel == 2 || channel == 4 || channel == 9
		    || channel == 10 || channel == 11 || channel == 12)
			index = 0;
		else if (channel == 3 || channel == 13 || channel == 14)
			index = 1;
		else if (channel >= 5 && channel <= 8)
			index = 2;
		if (rtlhal->macphymode == DUALMAC_DUALPHY) {
			path = RF90_PATH_A;
			if (rtlhal->interfaceindex == 0) {
				need_pwr_down =
					 rtl92d_phy_enable_anotherphy(hw, true);
				rtlhal->during_mac0init_radiob = true;

				if (need_pwr_down)
					_rtl92d_phy_enable_rf_env(hw, path,
								  &u4regvalue);
			}
		}
		for (i = 0; i < RF_REG_NUM_FOR_C_CUT_2G; i++) {
			if (rf_reg_for_c_cut_2g[i] == RF_SYN_G7)
				rtl_set_rfreg(hw, (enum radio_path)path,
					rf_reg_for_c_cut_2g[i],
					BRFREGOFFSETMASK,
					(rf_reg_param_for_c_cut_2g[index][i] |
					BIT(17)));
			else
				rtl_set_rfreg(hw, (enum radio_path)path,
					      rf_reg_for_c_cut_2g[i],
					      BRFREGOFFSETMASK,
					      rf_reg_param_for_c_cut_2g
					      [index][i]);
			RT_TRACE(rtlpriv, COMP_RF, DBG_TRACE,
				 "offset 0x%x value 0x%x mak 0x%x path %d index %d readback 0x%x\n",
				 rf_reg_for_c_cut_2g[i],
				 rf_reg_param_for_c_cut_2g[index][i],
				 rf_reg_mask_for_c_cut_2g[i], path, index,
				 rtl_get_rfreg(hw, (enum radio_path)path,
					       rf_reg_for_c_cut_2g[i],
					       BRFREGOFFSETMASK));
		}
		RTPRINT(rtlpriv, FINIT, INIT_IQK,
			"cosa ver 3 set RF-B, 2G, 0x28 = 0x%x !!\n",
			rf_syn_g4_for_c_cut_2g | (u4tmp << 11));

		rtl_set_rfreg(hw, (enum radio_path)path, RF_SYN_G4,
			      BRFREGOFFSETMASK,
			      rf_syn_g4_for_c_cut_2g | (u4tmp << 11));
		if (need_pwr_down)
			_rtl92d_phy_restore_rf_env(hw, path, &u4regvalue);
		if (rtlhal->during_mac0init_radiob)
			rtl92d_phy_powerdown_anotherphy(hw, true);
	}
	RT_TRACE(rtlpriv, COMP_CMD, DBG_LOUD, "<====\n");
}

u8 rtl92d_get_rightchnlplace_for_iqk(u8 chnl)
{
	u8 channel_all[59] = {
		1, 2, 3, 4, 5, 6, 7, 8, 9, 10, 11, 12, 13, 14,
		36, 38, 40, 42, 44, 46, 48, 50, 52, 54, 56, 58,
		60, 62, 64, 100, 102, 104, 106, 108, 110, 112,
		114, 116, 118, 120, 122, 124, 126, 128,	130,
		132, 134, 136, 138, 140, 149, 151, 153, 155,
		157, 159, 161, 163, 165
	};
	u8 place = chnl;

	if (chnl > 14) {
		for (place = 14; place < sizeof(channel_all); place++) {
			if (channel_all[place] == chnl)
				return place - 13;
		}
	}

	return 0;
}

#define MAX_TOLERANCE		5
#define IQK_DELAY_TIME		1	/* ms */
#define MAX_TOLERANCE_92D	3

/* bit0 = 1 => Tx OK, bit1 = 1 => Rx OK */
static u8 _rtl92d_phy_patha_iqk(struct ieee80211_hw *hw, bool configpathb)
{
	struct rtl_priv *rtlpriv = rtl_priv(hw);
	struct rtl_hal *rtlhal = rtl_hal(rtl_priv(hw));
	u32 regeac, rege94, rege9c, regea4;
	u8 result = 0;

	RTPRINT(rtlpriv, FINIT, INIT_IQK,  "Path A IQK!\n");
	/* path-A IQK setting */
	RTPRINT(rtlpriv, FINIT, INIT_IQK,  "Path-A IQK setting!\n");
	if (rtlhal->interfaceindex == 0) {
		rtl_set_bbreg(hw, 0xe30, BMASKDWORD, 0x10008c1f);
		rtl_set_bbreg(hw, 0xe34, BMASKDWORD, 0x10008c1f);
	} else {
		rtl_set_bbreg(hw, 0xe30, BMASKDWORD, 0x10008c22);
		rtl_set_bbreg(hw, 0xe34, BMASKDWORD, 0x10008c22);
	}
	rtl_set_bbreg(hw, 0xe38, BMASKDWORD, 0x82140102);
	rtl_set_bbreg(hw, 0xe3c, BMASKDWORD, 0x28160206);
	/* path-B IQK setting */
	if (configpathb) {
		rtl_set_bbreg(hw, 0xe50, BMASKDWORD, 0x10008c22);
		rtl_set_bbreg(hw, 0xe54, BMASKDWORD, 0x10008c22);
		rtl_set_bbreg(hw, 0xe58, BMASKDWORD, 0x82140102);
		rtl_set_bbreg(hw, 0xe5c, BMASKDWORD, 0x28160206);
	}
	/* LO calibration setting */
	RTPRINT(rtlpriv, FINIT, INIT_IQK,  "LO calibration setting!\n");
	rtl_set_bbreg(hw, 0xe4c, BMASKDWORD, 0x00462911);
	/* One shot, path A LOK & IQK */
	RTPRINT(rtlpriv, FINIT, INIT_IQK,  "One shot, path A LOK & IQK!\n");
	rtl_set_bbreg(hw, 0xe48, BMASKDWORD, 0xf9000000);
	rtl_set_bbreg(hw, 0xe48, BMASKDWORD, 0xf8000000);
	/* delay x ms */
	RTPRINT(rtlpriv, FINIT, INIT_IQK,
		"Delay %d ms for One shot, path A LOK & IQK\n",
		IQK_DELAY_TIME);
	mdelay(IQK_DELAY_TIME);
	/* Check failed */
	regeac = rtl_get_bbreg(hw, 0xeac, BMASKDWORD);
	RTPRINT(rtlpriv, FINIT, INIT_IQK,  "0xeac = 0x%x\n", regeac);
	rege94 = rtl_get_bbreg(hw, 0xe94, BMASKDWORD);
	RTPRINT(rtlpriv, FINIT, INIT_IQK,  "0xe94 = 0x%x\n", rege94);
	rege9c = rtl_get_bbreg(hw, 0xe9c, BMASKDWORD);
	RTPRINT(rtlpriv, FINIT, INIT_IQK,  "0xe9c = 0x%x\n", rege9c);
	regea4 = rtl_get_bbreg(hw, 0xea4, BMASKDWORD);
	RTPRINT(rtlpriv, FINIT, INIT_IQK,  "0xea4 = 0x%x\n", regea4);
	if (!(regeac & BIT(28)) && (((rege94 & 0x03FF0000) >> 16) != 0x142) &&
	    (((rege9c & 0x03FF0000) >> 16) != 0x42))
		result |= 0x01;
	else			/* if Tx not OK, ignore Rx */
		return result;
	/* if Tx is OK, check whether Rx is OK */
	if (!(regeac & BIT(27)) && (((regea4 & 0x03FF0000) >> 16) != 0x132) &&
	    (((regeac & 0x03FF0000) >> 16) != 0x36))
		result |= 0x02;
	else
		RTPRINT(rtlpriv, FINIT, INIT_IQK,  "Path A Rx IQK fail!!\n");
	return result;
}

/* bit0 = 1 => Tx OK, bit1 = 1 => Rx OK */
static u8 _rtl92d_phy_patha_iqk_5g_normal(struct ieee80211_hw *hw,
					  bool configpathb)
{
	struct rtl_priv *rtlpriv = rtl_priv(hw);
	struct rtl_hal *rtlhal = rtl_hal(rtl_priv(hw));
	struct rtl_phy *rtlphy = &(rtlpriv->phy);
	u32 regeac, rege94, rege9c, regea4;
	u8 result = 0;
	u8 i;
	u8 retrycount = 2;
	u32 TxOKBit = BIT(28), RxOKBit = BIT(27);

	if (rtlhal->interfaceindex == 1) {	/* PHY1 */
		TxOKBit = BIT(31);
		RxOKBit = BIT(30);
	}
	RTPRINT(rtlpriv, FINIT, INIT_IQK,  "Path A IQK!\n");
	/* path-A IQK setting */
	RTPRINT(rtlpriv, FINIT, INIT_IQK,  "Path-A IQK setting!\n");
	rtl_set_bbreg(hw, 0xe30, BMASKDWORD, 0x18008c1f);
	rtl_set_bbreg(hw, 0xe34, BMASKDWORD, 0x18008c1f);
	rtl_set_bbreg(hw, 0xe38, BMASKDWORD, 0x82140307);
	rtl_set_bbreg(hw, 0xe3c, BMASKDWORD, 0x68160960);
	/* path-B IQK setting */
	if (configpathb) {
		rtl_set_bbreg(hw, 0xe50, BMASKDWORD, 0x18008c2f);
		rtl_set_bbreg(hw, 0xe54, BMASKDWORD, 0x18008c2f);
		rtl_set_bbreg(hw, 0xe58, BMASKDWORD, 0x82110000);
		rtl_set_bbreg(hw, 0xe5c, BMASKDWORD, 0x68110000);
	}
	/* LO calibration setting */
	RTPRINT(rtlpriv, FINIT, INIT_IQK,  "LO calibration setting!\n");
	rtl_set_bbreg(hw, 0xe4c, BMASKDWORD, 0x00462911);
	/* path-A PA on */
	rtl_set_bbreg(hw, RFPGA0_XAB_RFINTERFACESW, BMASKDWORD, 0x07000f60);
	rtl_set_bbreg(hw, RFPGA0_XA_RFINTERFACEOE, BMASKDWORD, 0x66e60e30);
	for (i = 0; i < retrycount; i++) {
		/* One shot, path A LOK & IQK */
		RTPRINT(rtlpriv, FINIT, INIT_IQK,
			"One shot, path A LOK & IQK!\n");
		rtl_set_bbreg(hw, 0xe48, BMASKDWORD, 0xf9000000);
		rtl_set_bbreg(hw, 0xe48, BMASKDWORD, 0xf8000000);
		/* delay x ms */
		RTPRINT(rtlpriv, FINIT, INIT_IQK,
			"Delay %d ms for One shot, path A LOK & IQK.\n",
			IQK_DELAY_TIME);
		mdelay(IQK_DELAY_TIME * 10);
		/* Check failed */
		regeac = rtl_get_bbreg(hw, 0xeac, BMASKDWORD);
		RTPRINT(rtlpriv, FINIT, INIT_IQK,  "0xeac = 0x%x\n", regeac);
		rege94 = rtl_get_bbreg(hw, 0xe94, BMASKDWORD);
		RTPRINT(rtlpriv, FINIT, INIT_IQK,  "0xe94 = 0x%x\n", rege94);
		rege9c = rtl_get_bbreg(hw, 0xe9c, BMASKDWORD);
		RTPRINT(rtlpriv, FINIT, INIT_IQK,  "0xe9c = 0x%x\n", rege9c);
		regea4 = rtl_get_bbreg(hw, 0xea4, BMASKDWORD);
		RTPRINT(rtlpriv, FINIT, INIT_IQK,  "0xea4 = 0x%x\n", regea4);
		if (!(regeac & TxOKBit) &&
		     (((rege94 & 0x03FF0000) >> 16) != 0x142)) {
			result |= 0x01;
		} else { /* if Tx not OK, ignore Rx */
			RTPRINT(rtlpriv, FINIT, INIT_IQK,
				"Path A Tx IQK fail!!\n");
			continue;
		}

		/* if Tx is OK, check whether Rx is OK */
		if (!(regeac & RxOKBit) &&
		    (((regea4 & 0x03FF0000) >> 16) != 0x132)) {
			result |= 0x02;
			break;
		} else {
			RTPRINT(rtlpriv, FINIT, INIT_IQK,
				"Path A Rx IQK fail!!\n");
		}
	}
	/* path A PA off */
	rtl_set_bbreg(hw, RFPGA0_XAB_RFINTERFACESW, BMASKDWORD,
		      rtlphy->iqk_bb_backup[0]);
	rtl_set_bbreg(hw, RFPGA0_XA_RFINTERFACEOE, BMASKDWORD,
		      rtlphy->iqk_bb_backup[1]);
	return result;
}

/* bit0 = 1 => Tx OK, bit1 = 1 => Rx OK */
static u8 _rtl92d_phy_pathb_iqk(struct ieee80211_hw *hw)
{
	struct rtl_priv *rtlpriv = rtl_priv(hw);
	u32 regeac, regeb4, regebc, regec4, regecc;
	u8 result = 0;

	RTPRINT(rtlpriv, FINIT, INIT_IQK,  "Path B IQK!\n");
	/* One shot, path B LOK & IQK */
	RTPRINT(rtlpriv, FINIT, INIT_IQK,  "One shot, path A LOK & IQK!\n");
	rtl_set_bbreg(hw, 0xe60, BMASKDWORD, 0x00000002);
	rtl_set_bbreg(hw, 0xe60, BMASKDWORD, 0x00000000);
	/* delay x ms  */
	RTPRINT(rtlpriv, FINIT, INIT_IQK,
		"Delay %d ms for One shot, path B LOK & IQK\n", IQK_DELAY_TIME);
	mdelay(IQK_DELAY_TIME);
	/* Check failed */
	regeac = rtl_get_bbreg(hw, 0xeac, BMASKDWORD);
	RTPRINT(rtlpriv, FINIT, INIT_IQK,  "0xeac = 0x%x\n", regeac);
	regeb4 = rtl_get_bbreg(hw, 0xeb4, BMASKDWORD);
	RTPRINT(rtlpriv, FINIT, INIT_IQK,  "0xeb4 = 0x%x\n", regeb4);
	regebc = rtl_get_bbreg(hw, 0xebc, BMASKDWORD);
	RTPRINT(rtlpriv, FINIT, INIT_IQK,  "0xebc = 0x%x\n", regebc);
	regec4 = rtl_get_bbreg(hw, 0xec4, BMASKDWORD);
	RTPRINT(rtlpriv, FINIT, INIT_IQK,  "0xec4 = 0x%x\n", regec4);
	regecc = rtl_get_bbreg(hw, 0xecc, BMASKDWORD);
	RTPRINT(rtlpriv, FINIT, INIT_IQK,  "0xecc = 0x%x\n", regecc);
	if (!(regeac & BIT(31)) && (((regeb4 & 0x03FF0000) >> 16) != 0x142) &&
	    (((regebc & 0x03FF0000) >> 16) != 0x42))
		result |= 0x01;
	else
		return result;
	if (!(regeac & BIT(30)) && (((regec4 & 0x03FF0000) >> 16) != 0x132) &&
	    (((regecc & 0x03FF0000) >> 16) != 0x36))
		result |= 0x02;
	else
		RTPRINT(rtlpriv, FINIT, INIT_IQK,  "Path B Rx IQK fail!!\n");
	return result;
}

/* bit0 = 1 => Tx OK, bit1 = 1 => Rx OK */
static u8 _rtl92d_phy_pathb_iqk_5g_normal(struct ieee80211_hw *hw)
{
	struct rtl_priv *rtlpriv = rtl_priv(hw);
	struct rtl_phy *rtlphy = &(rtlpriv->phy);
	u32 regeac, regeb4, regebc, regec4, regecc;
	u8 result = 0;
	u8 i;
	u8 retrycount = 2;

	RTPRINT(rtlpriv, FINIT, INIT_IQK,  "Path B IQK!\n");
	/* path-A IQK setting */
	RTPRINT(rtlpriv, FINIT, INIT_IQK,  "Path-A IQK setting!\n");
	rtl_set_bbreg(hw, 0xe30, BMASKDWORD, 0x18008c1f);
	rtl_set_bbreg(hw, 0xe34, BMASKDWORD, 0x18008c1f);
	rtl_set_bbreg(hw, 0xe38, BMASKDWORD, 0x82110000);
	rtl_set_bbreg(hw, 0xe3c, BMASKDWORD, 0x68110000);

	/* path-B IQK setting */
	rtl_set_bbreg(hw, 0xe50, BMASKDWORD, 0x18008c2f);
	rtl_set_bbreg(hw, 0xe54, BMASKDWORD, 0x18008c2f);
	rtl_set_bbreg(hw, 0xe58, BMASKDWORD, 0x82140307);
	rtl_set_bbreg(hw, 0xe5c, BMASKDWORD, 0x68160960);

	/* LO calibration setting */
	RTPRINT(rtlpriv, FINIT, INIT_IQK,  "LO calibration setting!\n");
	rtl_set_bbreg(hw, 0xe4c, BMASKDWORD, 0x00462911);

	/* path-B PA on */
	rtl_set_bbreg(hw, RFPGA0_XAB_RFINTERFACESW, BMASKDWORD, 0x0f600700);
	rtl_set_bbreg(hw, RFPGA0_XB_RFINTERFACEOE, BMASKDWORD, 0x061f0d30);

	for (i = 0; i < retrycount; i++) {
		/* One shot, path B LOK & IQK */
		RTPRINT(rtlpriv, FINIT, INIT_IQK,
			"One shot, path A LOK & IQK!\n");
		rtl_set_bbreg(hw, 0xe48, BMASKDWORD, 0xfa000000);
		rtl_set_bbreg(hw, 0xe48, BMASKDWORD, 0xf8000000);

		/* delay x ms */
		RTPRINT(rtlpriv, FINIT, INIT_IQK,
			"Delay %d ms for One shot, path B LOK & IQK.\n", 10);
		mdelay(IQK_DELAY_TIME * 10);

		/* Check failed */
		regeac = rtl_get_bbreg(hw, 0xeac, BMASKDWORD);
		RTPRINT(rtlpriv, FINIT, INIT_IQK,  "0xeac = 0x%x\n", regeac);
		regeb4 = rtl_get_bbreg(hw, 0xeb4, BMASKDWORD);
		RTPRINT(rtlpriv, FINIT, INIT_IQK,  "0xeb4 = 0x%x\n", regeb4);
		regebc = rtl_get_bbreg(hw, 0xebc, BMASKDWORD);
		RTPRINT(rtlpriv, FINIT, INIT_IQK,  "0xebc = 0x%x\n", regebc);
		regec4 = rtl_get_bbreg(hw, 0xec4, BMASKDWORD);
		RTPRINT(rtlpriv, FINIT, INIT_IQK,  "0xec4 = 0x%x\n", regec4);
		regecc = rtl_get_bbreg(hw, 0xecc, BMASKDWORD);
		RTPRINT(rtlpriv, FINIT, INIT_IQK,  "0xecc = 0x%x\n", regecc);
		if (!(regeac & BIT(31)) &&
		    (((regeb4 & 0x03FF0000) >> 16) != 0x142))
			result |= 0x01;
		else
			continue;
		if (!(regeac & BIT(30)) &&
		    (((regec4 & 0x03FF0000) >> 16) != 0x132)) {
			result |= 0x02;
			break;
		} else {
			RTPRINT(rtlpriv, FINIT, INIT_IQK,
				"Path B Rx IQK fail!!\n");
		}
	}

	/* path B PA off */
	rtl_set_bbreg(hw, RFPGA0_XAB_RFINTERFACESW, BMASKDWORD,
		      rtlphy->iqk_bb_backup[0]);
	rtl_set_bbreg(hw, RFPGA0_XB_RFINTERFACEOE, BMASKDWORD,
		      rtlphy->iqk_bb_backup[2]);
	return result;
}

static void _rtl92d_phy_save_adda_registers(struct ieee80211_hw *hw,
					    u32 *adda_reg, u32 *adda_backup,
					    u32 regnum)
{
	struct rtl_priv *rtlpriv = rtl_priv(hw);
	u32 i;

	RTPRINT(rtlpriv, FINIT, INIT_IQK,  "Save ADDA parameters.\n");
	for (i = 0; i < regnum; i++)
		adda_backup[i] = rtl_get_bbreg(hw, adda_reg[i], BMASKDWORD);
}

static void _rtl92d_phy_save_mac_registers(struct ieee80211_hw *hw,
	u32 *macreg, u32 *macbackup)
{
	struct rtl_priv *rtlpriv = rtl_priv(hw);
	u32 i;

	RTPRINT(rtlpriv, FINIT, INIT_IQK,  "Save MAC parameters.\n");
	for (i = 0; i < (IQK_MAC_REG_NUM - 1); i++)
		macbackup[i] = rtl_read_byte(rtlpriv, macreg[i]);
	macbackup[i] = rtl_read_dword(rtlpriv, macreg[i]);
}

static void _rtl92d_phy_reload_adda_registers(struct ieee80211_hw *hw,
					      u32 *adda_reg, u32 *adda_backup,
					      u32 regnum)
{
	struct rtl_priv *rtlpriv = rtl_priv(hw);
	u32 i;

	RTPRINT(rtlpriv, FINIT, INIT_IQK,
		"Reload ADDA power saving parameters !\n");
	for (i = 0; i < regnum; i++)
		rtl_set_bbreg(hw, adda_reg[i], BMASKDWORD, adda_backup[i]);
}

static void _rtl92d_phy_reload_mac_registers(struct ieee80211_hw *hw,
					     u32 *macreg, u32 *macbackup)
{
	struct rtl_priv *rtlpriv = rtl_priv(hw);
	u32 i;

	RTPRINT(rtlpriv, FINIT, INIT_IQK,  "Reload MAC parameters !\n");
	for (i = 0; i < (IQK_MAC_REG_NUM - 1); i++)
		rtl_write_byte(rtlpriv, macreg[i], (u8) macbackup[i]);
	rtl_write_byte(rtlpriv, macreg[i], macbackup[i]);
}

static void _rtl92d_phy_path_adda_on(struct ieee80211_hw *hw,
		u32 *adda_reg, bool patha_on, bool is2t)
{
	struct rtl_priv *rtlpriv = rtl_priv(hw);
	u32 pathon;
	u32 i;

	RTPRINT(rtlpriv, FINIT, INIT_IQK,  "ADDA ON.\n");
	pathon = patha_on ? 0x04db25a4 : 0x0b1b25a4;
	if (patha_on)
		pathon = rtlpriv->rtlhal.interfaceindex == 0 ?
		    0x04db25a4 : 0x0b1b25a4;
	for (i = 0; i < IQK_ADDA_REG_NUM; i++)
		rtl_set_bbreg(hw, adda_reg[i], BMASKDWORD, pathon);
}

static void _rtl92d_phy_mac_setting_calibration(struct ieee80211_hw *hw,
						u32 *macreg, u32 *macbackup)
{
	struct rtl_priv *rtlpriv = rtl_priv(hw);
	u32 i;

	RTPRINT(rtlpriv, FINIT, INIT_IQK,  "MAC settings for Calibration.\n");
	rtl_write_byte(rtlpriv, macreg[0], 0x3F);

	for (i = 1; i < (IQK_MAC_REG_NUM - 1); i++)
		rtl_write_byte(rtlpriv, macreg[i], (u8)(macbackup[i] &
			       (~BIT(3))));
	rtl_write_byte(rtlpriv, macreg[i], (u8) (macbackup[i] & (~BIT(5))));
}

static void _rtl92d_phy_patha_standby(struct ieee80211_hw *hw)
{
	struct rtl_priv *rtlpriv = rtl_priv(hw);
	RTPRINT(rtlpriv, FINIT, INIT_IQK,  "Path-A standby mode!\n");

	rtl_set_bbreg(hw, 0xe28, BMASKDWORD, 0x0);
	rtl_set_bbreg(hw, RFPGA0_XA_LSSIPARAMETER, BMASKDWORD, 0x00010000);
	rtl_set_bbreg(hw, 0xe28, BMASKDWORD, 0x80800000);
}

static void _rtl92d_phy_pimode_switch(struct ieee80211_hw *hw, bool pi_mode)
{
	struct rtl_priv *rtlpriv = rtl_priv(hw);
	u32 mode;

	RTPRINT(rtlpriv, FINIT, INIT_IQK,
		"BB Switch to %s mode!\n", pi_mode ? "PI" : "SI");
	mode = pi_mode ? 0x01000100 : 0x01000000;
	rtl_set_bbreg(hw, 0x820, BMASKDWORD, mode);
	rtl_set_bbreg(hw, 0x828, BMASKDWORD, mode);
}

static void _rtl92d_phy_iq_calibrate(struct ieee80211_hw *hw, long result[][8],
				     u8 t, bool is2t)
{
	struct rtl_priv *rtlpriv = rtl_priv(hw);
	struct rtl_phy *rtlphy = &(rtlpriv->phy);
	u32 i;
	u8 patha_ok, pathb_ok;
	static u32 adda_reg[IQK_ADDA_REG_NUM] = {
		RFPGA0_XCD_SWITCHCONTROL, 0xe6c, 0xe70, 0xe74,
		0xe78, 0xe7c, 0xe80, 0xe84,
		0xe88, 0xe8c, 0xed0, 0xed4,
		0xed8, 0xedc, 0xee0, 0xeec
	};
	static u32 iqk_mac_reg[IQK_MAC_REG_NUM] = {
		0x522, 0x550, 0x551, 0x040
	};
	static u32 iqk_bb_reg[IQK_BB_REG_NUM] = {
		RFPGA0_XAB_RFINTERFACESW, RFPGA0_XA_RFINTERFACEOE,
		RFPGA0_XB_RFINTERFACEOE, ROFDM0_TRMUXPAR,
		RFPGA0_XCD_RFINTERFACESW, ROFDM0_TRXPATHENABLE,
		RFPGA0_RFMOD, RFPGA0_ANALOGPARAMETER4,
		ROFDM0_XAAGCCORE1, ROFDM0_XBAGCCORE1
	};
	const u32 retrycount = 2;
	u32 bbvalue;

	RTPRINT(rtlpriv, FINIT, INIT_IQK,  "IQK for 2.4G :Start!!!\n");
	if (t == 0) {
		bbvalue = rtl_get_bbreg(hw, RFPGA0_RFMOD, BMASKDWORD);
		RTPRINT(rtlpriv, FINIT, INIT_IQK,  "==>0x%08x\n", bbvalue);
		RTPRINT(rtlpriv, FINIT, INIT_IQK, "IQ Calibration for %s\n",
			is2t ? "2T2R" : "1T1R");

		/*  Save ADDA parameters, turn Path A ADDA on */
		_rtl92d_phy_save_adda_registers(hw, adda_reg,
			rtlphy->adda_backup, IQK_ADDA_REG_NUM);
		_rtl92d_phy_save_mac_registers(hw, iqk_mac_reg,
			rtlphy->iqk_mac_backup);
		_rtl92d_phy_save_adda_registers(hw, iqk_bb_reg,
			rtlphy->iqk_bb_backup, IQK_BB_REG_NUM);
	}
	_rtl92d_phy_path_adda_on(hw, adda_reg, true, is2t);
	if (t == 0)
		rtlphy->rfpi_enable = (u8) rtl_get_bbreg(hw,
				RFPGA0_XA_HSSIPARAMETER1, BIT(8));

	/*  Switch BB to PI mode to do IQ Calibration. */
	if (!rtlphy->rfpi_enable)
		_rtl92d_phy_pimode_switch(hw, true);

	rtl_set_bbreg(hw, RFPGA0_RFMOD, BIT(24), 0x00);
	rtl_set_bbreg(hw, ROFDM0_TRXPATHENABLE, BMASKDWORD, 0x03a05600);
	rtl_set_bbreg(hw, ROFDM0_TRMUXPAR, BMASKDWORD, 0x000800e4);
	rtl_set_bbreg(hw, RFPGA0_XCD_RFINTERFACESW, BMASKDWORD, 0x22204000);
	rtl_set_bbreg(hw, RFPGA0_ANALOGPARAMETER4, 0xf00000, 0x0f);
	if (is2t) {
		rtl_set_bbreg(hw, RFPGA0_XA_LSSIPARAMETER, BMASKDWORD,
			      0x00010000);
		rtl_set_bbreg(hw, RFPGA0_XB_LSSIPARAMETER, BMASKDWORD,
			      0x00010000);
	}
	/* MAC settings */
	_rtl92d_phy_mac_setting_calibration(hw, iqk_mac_reg,
					    rtlphy->iqk_mac_backup);
	/* Page B init */
	rtl_set_bbreg(hw, 0xb68, BMASKDWORD, 0x0f600000);
	if (is2t)
		rtl_set_bbreg(hw, 0xb6c, BMASKDWORD, 0x0f600000);
	/* IQ calibration setting */
	RTPRINT(rtlpriv, FINIT, INIT_IQK,  "IQK setting!\n");
	rtl_set_bbreg(hw, 0xe28, BMASKDWORD, 0x80800000);
	rtl_set_bbreg(hw, 0xe40, BMASKDWORD, 0x01007c00);
	rtl_set_bbreg(hw, 0xe44, BMASKDWORD, 0x01004800);
	for (i = 0; i < retrycount; i++) {
		patha_ok = _rtl92d_phy_patha_iqk(hw, is2t);
		if (patha_ok == 0x03) {
			RTPRINT(rtlpriv, FINIT, INIT_IQK,
				"Path A IQK Success!!\n");
			result[t][0] = (rtl_get_bbreg(hw, 0xe94, BMASKDWORD) &
					0x3FF0000) >> 16;
			result[t][1] = (rtl_get_bbreg(hw, 0xe9c, BMASKDWORD) &
					0x3FF0000) >> 16;
			result[t][2] = (rtl_get_bbreg(hw, 0xea4, BMASKDWORD) &
					0x3FF0000) >> 16;
			result[t][3] = (rtl_get_bbreg(hw, 0xeac, BMASKDWORD) &
					0x3FF0000) >> 16;
			break;
		} else if (i == (retrycount - 1) && patha_ok == 0x01) {
			/* Tx IQK OK */
			RTPRINT(rtlpriv, FINIT, INIT_IQK,
				"Path A IQK Only  Tx Success!!\n");

			result[t][0] = (rtl_get_bbreg(hw, 0xe94, BMASKDWORD) &
					0x3FF0000) >> 16;
			result[t][1] = (rtl_get_bbreg(hw, 0xe9c, BMASKDWORD) &
					0x3FF0000) >> 16;
		}
	}
	if (0x00 == patha_ok)
		RTPRINT(rtlpriv, FINIT, INIT_IQK,  "Path A IQK failed!!\n");
	if (is2t) {
		_rtl92d_phy_patha_standby(hw);
		/* Turn Path B ADDA on */
		_rtl92d_phy_path_adda_on(hw, adda_reg, false, is2t);
		for (i = 0; i < retrycount; i++) {
			pathb_ok = _rtl92d_phy_pathb_iqk(hw);
			if (pathb_ok == 0x03) {
				RTPRINT(rtlpriv, FINIT, INIT_IQK,
					"Path B IQK Success!!\n");
				result[t][4] = (rtl_get_bbreg(hw, 0xeb4,
					       BMASKDWORD) & 0x3FF0000) >> 16;
				result[t][5] = (rtl_get_bbreg(hw, 0xebc,
					       BMASKDWORD) & 0x3FF0000) >> 16;
				result[t][6] = (rtl_get_bbreg(hw, 0xec4,
					       BMASKDWORD) & 0x3FF0000) >> 16;
				result[t][7] = (rtl_get_bbreg(hw, 0xecc,
					       BMASKDWORD) & 0x3FF0000) >> 16;
				break;
			} else if (i == (retrycount - 1) && pathb_ok == 0x01) {
				/* Tx IQK OK */
				RTPRINT(rtlpriv, FINIT, INIT_IQK,
					"Path B Only Tx IQK Success!!\n");
				result[t][4] = (rtl_get_bbreg(hw, 0xeb4,
					       BMASKDWORD) & 0x3FF0000) >> 16;
				result[t][5] = (rtl_get_bbreg(hw, 0xebc,
					       BMASKDWORD) & 0x3FF0000) >> 16;
			}
		}
		if (0x00 == pathb_ok)
			RTPRINT(rtlpriv, FINIT, INIT_IQK,
				"Path B IQK failed!!\n");
	}

	/* Back to BB mode, load original value */
	RTPRINT(rtlpriv, FINIT, INIT_IQK,
		"IQK:Back to BB mode, load original value!\n");

	rtl_set_bbreg(hw, 0xe28, BMASKDWORD, 0);
	if (t != 0) {
		/* Switch back BB to SI mode after finish IQ Calibration. */
		if (!rtlphy->rfpi_enable)
			_rtl92d_phy_pimode_switch(hw, false);
		/* Reload ADDA power saving parameters */
		_rtl92d_phy_reload_adda_registers(hw, adda_reg,
				rtlphy->adda_backup, IQK_ADDA_REG_NUM);
		/* Reload MAC parameters */
		_rtl92d_phy_reload_mac_registers(hw, iqk_mac_reg,
					rtlphy->iqk_mac_backup);
		if (is2t)
			_rtl92d_phy_reload_adda_registers(hw, iqk_bb_reg,
							  rtlphy->iqk_bb_backup,
							  IQK_BB_REG_NUM);
		else
			_rtl92d_phy_reload_adda_registers(hw, iqk_bb_reg,
							  rtlphy->iqk_bb_backup,
							  IQK_BB_REG_NUM - 1);
		/* load 0xe30 IQC default value */
		rtl_set_bbreg(hw, 0xe30, BMASKDWORD, 0x01008c00);
		rtl_set_bbreg(hw, 0xe34, BMASKDWORD, 0x01008c00);
	}
	RTPRINT(rtlpriv, FINIT, INIT_IQK,  "<==\n");
}

static void _rtl92d_phy_iq_calibrate_5g_normal(struct ieee80211_hw *hw,
					       long result[][8], u8 t)
{
	struct rtl_priv *rtlpriv = rtl_priv(hw);
	struct rtl_phy *rtlphy = &(rtlpriv->phy);
	struct rtl_hal *rtlhal = &(rtlpriv->rtlhal);
	u8 patha_ok, pathb_ok;
	static u32 adda_reg[IQK_ADDA_REG_NUM] = {
		RFPGA0_XCD_SWITCHCONTROL, 0xe6c, 0xe70, 0xe74,
		0xe78, 0xe7c, 0xe80, 0xe84,
		0xe88, 0xe8c, 0xed0, 0xed4,
		0xed8, 0xedc, 0xee0, 0xeec
	};
	static u32 iqk_mac_reg[IQK_MAC_REG_NUM] = {
		0x522, 0x550, 0x551, 0x040
	};
	static u32 iqk_bb_reg[IQK_BB_REG_NUM] = {
		RFPGA0_XAB_RFINTERFACESW, RFPGA0_XA_RFINTERFACEOE,
		RFPGA0_XB_RFINTERFACEOE, ROFDM0_TRMUXPAR,
		RFPGA0_XCD_RFINTERFACESW, ROFDM0_TRXPATHENABLE,
		RFPGA0_RFMOD, RFPGA0_ANALOGPARAMETER4,
		ROFDM0_XAAGCCORE1, ROFDM0_XBAGCCORE1
	};
	u32 bbvalue;
	bool is2t = IS_92D_SINGLEPHY(rtlhal->version);

	/* Note: IQ calibration must be performed after loading
	 * PHY_REG.txt , and radio_a, radio_b.txt */

	RTPRINT(rtlpriv, FINIT, INIT_IQK,  "IQK for 5G NORMAL:Start!!!\n");
	mdelay(IQK_DELAY_TIME * 20);
	if (t == 0) {
		bbvalue = rtl_get_bbreg(hw, RFPGA0_RFMOD, BMASKDWORD);
		RTPRINT(rtlpriv, FINIT, INIT_IQK,  "==>0x%08x\n", bbvalue);
		RTPRINT(rtlpriv, FINIT, INIT_IQK, "IQ Calibration for %s\n",
			is2t ? "2T2R" : "1T1R");
		/* Save ADDA parameters, turn Path A ADDA on */
		_rtl92d_phy_save_adda_registers(hw, adda_reg,
						rtlphy->adda_backup,
						IQK_ADDA_REG_NUM);
		_rtl92d_phy_save_mac_registers(hw, iqk_mac_reg,
					       rtlphy->iqk_mac_backup);
		if (is2t)
			_rtl92d_phy_save_adda_registers(hw, iqk_bb_reg,
							rtlphy->iqk_bb_backup,
							IQK_BB_REG_NUM);
		else
			_rtl92d_phy_save_adda_registers(hw, iqk_bb_reg,
							rtlphy->iqk_bb_backup,
							IQK_BB_REG_NUM - 1);
	}
	_rtl92d_phy_path_adda_on(hw, adda_reg, true, is2t);
	/* MAC settings */
	_rtl92d_phy_mac_setting_calibration(hw, iqk_mac_reg,
			rtlphy->iqk_mac_backup);
	if (t == 0)
		rtlphy->rfpi_enable = (u8) rtl_get_bbreg(hw,
			RFPGA0_XA_HSSIPARAMETER1, BIT(8));
	/*  Switch BB to PI mode to do IQ Calibration. */
	if (!rtlphy->rfpi_enable)
		_rtl92d_phy_pimode_switch(hw, true);
	rtl_set_bbreg(hw, RFPGA0_RFMOD, BIT(24), 0x00);
	rtl_set_bbreg(hw, ROFDM0_TRXPATHENABLE, BMASKDWORD, 0x03a05600);
	rtl_set_bbreg(hw, ROFDM0_TRMUXPAR, BMASKDWORD, 0x000800e4);
	rtl_set_bbreg(hw, RFPGA0_XCD_RFINTERFACESW, BMASKDWORD, 0x22208000);
	rtl_set_bbreg(hw, RFPGA0_ANALOGPARAMETER4, 0xf00000, 0x0f);

	/* Page B init */
	rtl_set_bbreg(hw, 0xb68, BMASKDWORD, 0x0f600000);
	if (is2t)
		rtl_set_bbreg(hw, 0xb6c, BMASKDWORD, 0x0f600000);
	/* IQ calibration setting  */
	RTPRINT(rtlpriv, FINIT, INIT_IQK,  "IQK setting!\n");
	rtl_set_bbreg(hw, 0xe28, BMASKDWORD, 0x80800000);
	rtl_set_bbreg(hw, 0xe40, BMASKDWORD, 0x10007c00);
	rtl_set_bbreg(hw, 0xe44, BMASKDWORD, 0x01004800);
	patha_ok = _rtl92d_phy_patha_iqk_5g_normal(hw, is2t);
	if (patha_ok == 0x03) {
		RTPRINT(rtlpriv, FINIT, INIT_IQK,  "Path A IQK Success!!\n");
		result[t][0] = (rtl_get_bbreg(hw, 0xe94, BMASKDWORD) &
				0x3FF0000) >> 16;
		result[t][1] = (rtl_get_bbreg(hw, 0xe9c, BMASKDWORD) &
				0x3FF0000) >> 16;
		result[t][2] = (rtl_get_bbreg(hw, 0xea4, BMASKDWORD) &
				0x3FF0000) >> 16;
		result[t][3] = (rtl_get_bbreg(hw, 0xeac, BMASKDWORD) &
				0x3FF0000) >> 16;
	} else if (patha_ok == 0x01) {	/* Tx IQK OK */
		RTPRINT(rtlpriv, FINIT, INIT_IQK,
			"Path A IQK Only  Tx Success!!\n");

		result[t][0] = (rtl_get_bbreg(hw, 0xe94, BMASKDWORD) &
				0x3FF0000) >> 16;
		result[t][1] = (rtl_get_bbreg(hw, 0xe9c, BMASKDWORD) &
				0x3FF0000) >> 16;
	} else {
		RTPRINT(rtlpriv, FINIT, INIT_IQK,  "Path A IQK Fail!!\n");
	}
	if (is2t) {
		/* _rtl92d_phy_patha_standby(hw); */
		/* Turn Path B ADDA on  */
		_rtl92d_phy_path_adda_on(hw, adda_reg, false, is2t);
		pathb_ok = _rtl92d_phy_pathb_iqk_5g_normal(hw);
		if (pathb_ok == 0x03) {
			RTPRINT(rtlpriv, FINIT, INIT_IQK,
				"Path B IQK Success!!\n");
			result[t][4] = (rtl_get_bbreg(hw, 0xeb4, BMASKDWORD) &
			     0x3FF0000) >> 16;
			result[t][5] = (rtl_get_bbreg(hw, 0xebc, BMASKDWORD) &
			     0x3FF0000) >> 16;
			result[t][6] = (rtl_get_bbreg(hw, 0xec4, BMASKDWORD) &
			     0x3FF0000) >> 16;
			result[t][7] = (rtl_get_bbreg(hw, 0xecc, BMASKDWORD) &
			     0x3FF0000) >> 16;
		} else if (pathb_ok == 0x01) { /* Tx IQK OK */
			RTPRINT(rtlpriv, FINIT, INIT_IQK,
				"Path B Only Tx IQK Success!!\n");
			result[t][4] = (rtl_get_bbreg(hw, 0xeb4, BMASKDWORD) &
			     0x3FF0000) >> 16;
			result[t][5] = (rtl_get_bbreg(hw, 0xebc, BMASKDWORD) &
			     0x3FF0000) >> 16;
		} else {
			RTPRINT(rtlpriv, FINIT, INIT_IQK,
				"Path B IQK failed!!\n");
		}
	}

	/* Back to BB mode, load original value */
	RTPRINT(rtlpriv, FINIT, INIT_IQK,
		"IQK:Back to BB mode, load original value!\n");
	rtl_set_bbreg(hw, 0xe28, BMASKDWORD, 0);
	if (t != 0) {
		if (is2t)
			_rtl92d_phy_reload_adda_registers(hw, iqk_bb_reg,
							  rtlphy->iqk_bb_backup,
							  IQK_BB_REG_NUM);
		else
			_rtl92d_phy_reload_adda_registers(hw, iqk_bb_reg,
							  rtlphy->iqk_bb_backup,
							  IQK_BB_REG_NUM - 1);
		/* Reload MAC parameters */
		_rtl92d_phy_reload_mac_registers(hw, iqk_mac_reg,
				rtlphy->iqk_mac_backup);
		/*  Switch back BB to SI mode after finish IQ Calibration. */
		if (!rtlphy->rfpi_enable)
			_rtl92d_phy_pimode_switch(hw, false);
		/* Reload ADDA power saving parameters */
		_rtl92d_phy_reload_adda_registers(hw, adda_reg,
						  rtlphy->adda_backup,
						  IQK_ADDA_REG_NUM);
	}
	RTPRINT(rtlpriv, FINIT, INIT_IQK,  "<==\n");
}

static bool _rtl92d_phy_simularity_compare(struct ieee80211_hw *hw,
	long result[][8], u8 c1, u8 c2)
{
	struct rtl_priv *rtlpriv = rtl_priv(hw);
	struct rtl_hal *rtlhal = &(rtlpriv->rtlhal);
	u32 i, j, diff, sim_bitmap, bound;
	u8 final_candidate[2] = {0xFF, 0xFF};	/* for path A and path B */
	bool bresult = true;
	bool is2t = IS_92D_SINGLEPHY(rtlhal->version);

	if (is2t)
		bound = 8;
	else
		bound = 4;
	sim_bitmap = 0;
	for (i = 0; i < bound; i++) {
		diff = (result[c1][i] > result[c2][i]) ? (result[c1][i] -
		       result[c2][i]) : (result[c2][i] - result[c1][i]);
		if (diff > MAX_TOLERANCE_92D) {
			if ((i == 2 || i == 6) && !sim_bitmap) {
				if (result[c1][i] + result[c1][i + 1] == 0)
					final_candidate[(i / 4)] = c2;
				else if (result[c2][i] + result[c2][i + 1] == 0)
					final_candidate[(i / 4)] = c1;
				else
					sim_bitmap = sim_bitmap | (1 << i);
			} else {
				sim_bitmap = sim_bitmap | (1 << i);
			}
		}
	}
	if (sim_bitmap == 0) {
		for (i = 0; i < (bound / 4); i++) {
			if (final_candidate[i] != 0xFF) {
				for (j = i * 4; j < (i + 1) * 4 - 2; j++)
					result[3][j] =
						 result[final_candidate[i]][j];
				bresult = false;
			}
		}
		return bresult;
	}
	if (!(sim_bitmap & 0x0F)) { /* path A OK */
		for (i = 0; i < 4; i++)
			result[3][i] = result[c1][i];
	} else if (!(sim_bitmap & 0x03)) { /* path A, Tx OK */
		for (i = 0; i < 2; i++)
			result[3][i] = result[c1][i];
	}
	if (!(sim_bitmap & 0xF0) && is2t) { /* path B OK */
		for (i = 4; i < 8; i++)
			result[3][i] = result[c1][i];
	} else if (!(sim_bitmap & 0x30)) { /* path B, Tx OK */
		for (i = 4; i < 6; i++)
			result[3][i] = result[c1][i];
	}
	return false;
}

static void _rtl92d_phy_patha_fill_iqk_matrix(struct ieee80211_hw *hw,
					      bool iqk_ok, long result[][8],
					      u8 final_candidate, bool txonly)
{
	struct rtl_priv *rtlpriv = rtl_priv(hw);
	struct rtl_hal *rtlhal = &(rtlpriv->rtlhal);
	u32 oldval_0, val_x, tx0_a, reg;
	long val_y, tx0_c;
	bool is2t = IS_92D_SINGLEPHY(rtlhal->version) ||
	    rtlhal->macphymode == DUALMAC_DUALPHY;

	RTPRINT(rtlpriv, FINIT, INIT_IQK,
		"Path A IQ Calibration %s !\n", iqk_ok ? "Success" : "Failed");
	if (final_candidate == 0xFF) {
		return;
	} else if (iqk_ok) {
		oldval_0 = (rtl_get_bbreg(hw, ROFDM0_XATxIQIMBALANCE,
			BMASKDWORD) >> 22) & 0x3FF;	/* OFDM0_D */
		val_x = result[final_candidate][0];
		if ((val_x & 0x00000200) != 0)
			val_x = val_x | 0xFFFFFC00;
		tx0_a = (val_x * oldval_0) >> 8;
		RTPRINT(rtlpriv, FINIT, INIT_IQK,
			"X = 0x%x, tx0_a = 0x%x, oldval_0 0x%x\n",
			val_x, tx0_a, oldval_0);
		rtl_set_bbreg(hw, ROFDM0_XATxIQIMBALANCE, 0x3FF, tx0_a);
		rtl_set_bbreg(hw, ROFDM0_ECCATHRESHOLD, BIT(24),
			      ((val_x * oldval_0 >> 7) & 0x1));
		val_y = result[final_candidate][1];
		if ((val_y & 0x00000200) != 0)
			val_y = val_y | 0xFFFFFC00;
		/* path B IQK result + 3 */
		if (rtlhal->interfaceindex == 1 &&
			rtlhal->current_bandtype == BAND_ON_5G)
			val_y += 3;
		tx0_c = (val_y * oldval_0) >> 8;
		RTPRINT(rtlpriv, FINIT, INIT_IQK,
			"Y = 0x%lx, tx0_c = 0x%lx\n",
			val_y, tx0_c);
		rtl_set_bbreg(hw, ROFDM0_XCTxAFE, 0xF0000000,
			      ((tx0_c & 0x3C0) >> 6));
		rtl_set_bbreg(hw, ROFDM0_XATxIQIMBALANCE, 0x003F0000,
			      (tx0_c & 0x3F));
		if (is2t)
			rtl_set_bbreg(hw, ROFDM0_ECCATHRESHOLD, BIT(26),
				      ((val_y * oldval_0 >> 7) & 0x1));
		RTPRINT(rtlpriv, FINIT, INIT_IQK, "0xC80 = 0x%x\n",
			rtl_get_bbreg(hw, ROFDM0_XATxIQIMBALANCE,
				      BMASKDWORD));
		if (txonly) {
			RTPRINT(rtlpriv, FINIT, INIT_IQK,  "only Tx OK\n");
			return;
		}
		reg = result[final_candidate][2];
		rtl_set_bbreg(hw, ROFDM0_XARXIQIMBALANCE, 0x3FF, reg);
		reg = result[final_candidate][3] & 0x3F;
		rtl_set_bbreg(hw, ROFDM0_XARXIQIMBALANCE, 0xFC00, reg);
		reg = (result[final_candidate][3] >> 6) & 0xF;
		rtl_set_bbreg(hw, 0xca0, 0xF0000000, reg);
	}
}

static void _rtl92d_phy_pathb_fill_iqk_matrix(struct ieee80211_hw *hw,
	bool iqk_ok, long result[][8], u8 final_candidate, bool txonly)
{
	struct rtl_priv *rtlpriv = rtl_priv(hw);
	struct rtl_hal *rtlhal = &(rtlpriv->rtlhal);
	u32 oldval_1, val_x, tx1_a, reg;
	long val_y, tx1_c;

	RTPRINT(rtlpriv, FINIT, INIT_IQK, "Path B IQ Calibration %s !\n",
		iqk_ok ? "Success" : "Failed");
	if (final_candidate == 0xFF) {
		return;
	} else if (iqk_ok) {
		oldval_1 = (rtl_get_bbreg(hw, ROFDM0_XBTxIQIMBALANCE,
					  BMASKDWORD) >> 22) & 0x3FF;
		val_x = result[final_candidate][4];
		if ((val_x & 0x00000200) != 0)
			val_x = val_x | 0xFFFFFC00;
		tx1_a = (val_x * oldval_1) >> 8;
		RTPRINT(rtlpriv, FINIT, INIT_IQK, "X = 0x%x, tx1_a = 0x%x\n",
			val_x, tx1_a);
		rtl_set_bbreg(hw, ROFDM0_XBTxIQIMBALANCE, 0x3FF, tx1_a);
		rtl_set_bbreg(hw, ROFDM0_ECCATHRESHOLD, BIT(28),
			      ((val_x * oldval_1 >> 7) & 0x1));
		val_y = result[final_candidate][5];
		if ((val_y & 0x00000200) != 0)
			val_y = val_y | 0xFFFFFC00;
		if (rtlhal->current_bandtype == BAND_ON_5G)
			val_y += 3;
		tx1_c = (val_y * oldval_1) >> 8;
		RTPRINT(rtlpriv, FINIT, INIT_IQK, "Y = 0x%lx, tx1_c = 0x%lx\n",
			val_y, tx1_c);
		rtl_set_bbreg(hw, ROFDM0_XDTxAFE, 0xF0000000,
			      ((tx1_c & 0x3C0) >> 6));
		rtl_set_bbreg(hw, ROFDM0_XBTxIQIMBALANCE, 0x003F0000,
			      (tx1_c & 0x3F));
		rtl_set_bbreg(hw, ROFDM0_ECCATHRESHOLD, BIT(30),
			      ((val_y * oldval_1 >> 7) & 0x1));
		if (txonly)
			return;
		reg = result[final_candidate][6];
		rtl_set_bbreg(hw, ROFDM0_XBRXIQIMBALANCE, 0x3FF, reg);
		reg = result[final_candidate][7] & 0x3F;
		rtl_set_bbreg(hw, ROFDM0_XBRXIQIMBALANCE, 0xFC00, reg);
		reg = (result[final_candidate][7] >> 6) & 0xF;
		rtl_set_bbreg(hw, ROFDM0_AGCRSSITABLE, 0x0000F000, reg);
	}
}

void rtl92d_phy_iq_calibrate(struct ieee80211_hw *hw)
{
	struct rtl_priv *rtlpriv = rtl_priv(hw);
	struct rtl_phy *rtlphy = &(rtlpriv->phy);
	struct rtl_hal *rtlhal = &(rtlpriv->rtlhal);
	long result[4][8];
	u8 i, final_candidate, indexforchannel;
	bool patha_ok, pathb_ok;
	long rege94, rege9c, regea4, regeac, regeb4;
	long regebc, regec4, regecc, regtmp = 0;
	bool is12simular, is13simular, is23simular;
	unsigned long flag = 0;

	RTPRINT(rtlpriv, FINIT, INIT_IQK,
		"IQK:Start!!!channel %d\n", rtlphy->current_channel);
	for (i = 0; i < 8; i++) {
		result[0][i] = 0;
		result[1][i] = 0;
		result[2][i] = 0;
		result[3][i] = 0;
	}
	final_candidate = 0xff;
	patha_ok = false;
	pathb_ok = false;
	is12simular = false;
	is23simular = false;
	is13simular = false;
	RTPRINT(rtlpriv, FINIT, INIT_IQK,
		"IQK !!!currentband %d\n", rtlhal->current_bandtype);
	rtl92d_acquire_cckandrw_pagea_ctl(hw, &flag);
	for (i = 0; i < 3; i++) {
		if (rtlhal->current_bandtype == BAND_ON_5G) {
			_rtl92d_phy_iq_calibrate_5g_normal(hw, result, i);
		} else if (rtlhal->current_bandtype == BAND_ON_2_4G) {
			if (IS_92D_SINGLEPHY(rtlhal->version))
				_rtl92d_phy_iq_calibrate(hw, result, i, true);
			else
				_rtl92d_phy_iq_calibrate(hw, result, i, false);
		}
		if (i == 1) {
			is12simular = _rtl92d_phy_simularity_compare(hw, result,
								     0, 1);
			if (is12simular) {
				final_candidate = 0;
				break;
			}
		}
		if (i == 2) {
			is13simular = _rtl92d_phy_simularity_compare(hw, result,
								     0, 2);
			if (is13simular) {
				final_candidate = 0;
				break;
			}
			is23simular = _rtl92d_phy_simularity_compare(hw, result,
								     1, 2);
			if (is23simular) {
				final_candidate = 1;
			} else {
				for (i = 0; i < 8; i++)
					regtmp += result[3][i];

				if (regtmp != 0)
					final_candidate = 3;
				else
					final_candidate = 0xFF;
			}
		}
	}
	rtl92d_release_cckandrw_pagea_ctl(hw, &flag);
	for (i = 0; i < 4; i++) {
		rege94 = result[i][0];
		rege9c = result[i][1];
		regea4 = result[i][2];
		regeac = result[i][3];
		regeb4 = result[i][4];
		regebc = result[i][5];
		regec4 = result[i][6];
		regecc = result[i][7];
		RTPRINT(rtlpriv, FINIT, INIT_IQK,
			"IQK: rege94=%lx rege9c=%lx regea4=%lx regeac=%lx regeb4=%lx regebc=%lx regec4=%lx regecc=%lx\n",
			rege94, rege9c, regea4, regeac, regeb4, regebc, regec4,
			regecc);
	}
	if (final_candidate != 0xff) {
		rtlphy->reg_e94 = rege94 = result[final_candidate][0];
		rtlphy->reg_e9c = rege9c = result[final_candidate][1];
		regea4 = result[final_candidate][2];
		regeac = result[final_candidate][3];
		rtlphy->reg_eb4 = regeb4 = result[final_candidate][4];
		rtlphy->reg_ebc = regebc = result[final_candidate][5];
		regec4 = result[final_candidate][6];
		regecc = result[final_candidate][7];
		RTPRINT(rtlpriv, FINIT, INIT_IQK,
			"IQK: final_candidate is %x\n", final_candidate);
		RTPRINT(rtlpriv, FINIT, INIT_IQK,
			"IQK: rege94=%lx rege9c=%lx regea4=%lx regeac=%lx regeb4=%lx regebc=%lx regec4=%lx regecc=%lx\n",
			rege94, rege9c, regea4, regeac, regeb4, regebc, regec4,
			regecc);
		patha_ok = pathb_ok = true;
	} else {
		rtlphy->reg_e94 = rtlphy->reg_eb4 = 0x100; /* X default value */
		rtlphy->reg_e9c = rtlphy->reg_ebc = 0x0;   /* Y default value */
	}
	if ((rege94 != 0) /*&&(regea4 != 0) */)
		_rtl92d_phy_patha_fill_iqk_matrix(hw, patha_ok, result,
				final_candidate, (regea4 == 0));
	if (IS_92D_SINGLEPHY(rtlhal->version)) {
		if ((regeb4 != 0) /*&&(regec4 != 0) */)
			_rtl92d_phy_pathb_fill_iqk_matrix(hw, pathb_ok, result,
						final_candidate, (regec4 == 0));
	}
	if (final_candidate != 0xFF) {
		indexforchannel = rtl92d_get_rightchnlplace_for_iqk(
				  rtlphy->current_channel);

		for (i = 0; i < IQK_MATRIX_REG_NUM; i++)
			rtlphy->iqk_matrix_regsetting[indexforchannel].
				value[0][i] = result[final_candidate][i];
		rtlphy->iqk_matrix_regsetting[indexforchannel].iqk_done =
			true;

		RT_TRACE(rtlpriv, COMP_SCAN | COMP_MLME, DBG_LOUD,
			 "IQK OK indexforchannel %d\n", indexforchannel);
	}
}

void rtl92d_phy_reload_iqk_setting(struct ieee80211_hw *hw, u8 channel)
{
	struct rtl_priv *rtlpriv = rtl_priv(hw);
	struct rtl_phy *rtlphy = &(rtlpriv->phy);
	struct rtl_hal *rtlhal = &(rtlpriv->rtlhal);
	u8 indexforchannel;

	RT_TRACE(rtlpriv, COMP_CMD, DBG_LOUD, "channel %d\n", channel);
	/*------Do IQK for normal chip and test chip 5G band------- */
	indexforchannel = rtl92d_get_rightchnlplace_for_iqk(channel);
	RT_TRACE(rtlpriv, COMP_CMD, DBG_LOUD, "indexforchannel %d done %d\n",
		 indexforchannel,
		 rtlphy->iqk_matrix_regsetting[indexforchannel].iqk_done);
	if (0 && !rtlphy->iqk_matrix_regsetting[indexforchannel].iqk_done &&
		rtlphy->need_iqk) {
		/* Re Do IQK. */
		RT_TRACE(rtlpriv, COMP_SCAN | COMP_INIT, DBG_LOUD,
			 "Do IQK Matrix reg for channel:%d....\n", channel);
		rtl92d_phy_iq_calibrate(hw);
	} else {
		/* Just load the value. */
		/* 2G band just load once. */
		if (((!rtlhal->load_imrandiqk_setting_for2g) &&
		    indexforchannel == 0) || indexforchannel > 0) {
			RT_TRACE(rtlpriv, COMP_SCAN, DBG_LOUD,
				 "Just Read IQK Matrix reg for channel:%d....\n",
				 channel);
			if ((rtlphy->iqk_matrix_regsetting[indexforchannel].
			     value[0] != NULL)
				/*&&(regea4 != 0) */)
				_rtl92d_phy_patha_fill_iqk_matrix(hw, true,
					rtlphy->iqk_matrix_regsetting[
					indexforchannel].value,	0,
					(rtlphy->iqk_matrix_regsetting[
					indexforchannel].value[0][2] == 0));
			if (IS_92D_SINGLEPHY(rtlhal->version)) {
				if ((rtlphy->iqk_matrix_regsetting[
					indexforchannel].value[0][4] != 0)
					/*&&(regec4 != 0) */)
					_rtl92d_phy_pathb_fill_iqk_matrix(hw,
						true,
						rtlphy->iqk_matrix_regsetting[
						indexforchannel].value, 0,
						(rtlphy->iqk_matrix_regsetting[
						indexforchannel].value[0][6]
						== 0));
			}
		}
	}
	rtlphy->need_iqk = false;
	RT_TRACE(rtlpriv, COMP_CMD, DBG_LOUD, "<====\n");
}

static u32 _rtl92d_phy_get_abs(u32 val1, u32 val2)
{
	u32 ret;

	if (val1 >= val2)
		ret = val1 - val2;
	else
		ret = val2 - val1;
	return ret;
}

static bool _rtl92d_is_legal_5g_channel(struct ieee80211_hw *hw, u8 channel)
{

	int i;
	u8 channel_5g[45] = {
		36, 38, 40, 42, 44, 46, 48, 50, 52, 54, 56, 58,
		60, 62, 64, 100, 102, 104, 106, 108, 110, 112,
		114, 116, 118, 120, 122, 124, 126, 128, 130, 132,
		134, 136, 138, 140, 149, 151, 153, 155, 157, 159,
		161, 163, 165
	};

	for (i = 0; i < sizeof(channel_5g); i++)
		if (channel == channel_5g[i])
			return true;
	return false;
}

static void _rtl92d_phy_calc_curvindex(struct ieee80211_hw *hw,
				       u32 *targetchnl, u32 * curvecount_val,
				       bool is5g, u32 *curveindex)
{
	struct rtl_priv *rtlpriv = rtl_priv(hw);
	u32 smallest_abs_val = 0xffffffff, u4tmp;
	u8 i, j;
	u8 chnl_num = is5g ? TARGET_CHNL_NUM_5G : TARGET_CHNL_NUM_2G;

	for (i = 0; i < chnl_num; i++) {
		if (is5g && !_rtl92d_is_legal_5g_channel(hw, i + 1))
			continue;
		curveindex[i] = 0;
		for (j = 0; j < (CV_CURVE_CNT * 2); j++) {
			u4tmp = _rtl92d_phy_get_abs(targetchnl[i],
				curvecount_val[j]);

			if (u4tmp < smallest_abs_val) {
				curveindex[i] = j;
				smallest_abs_val = u4tmp;
			}
		}
		smallest_abs_val = 0xffffffff;
		RTPRINT(rtlpriv, FINIT, INIT_IQK, "curveindex[%d] = %x\n",
			i, curveindex[i]);
	}
}

static void _rtl92d_phy_reload_lck_setting(struct ieee80211_hw *hw,
		u8 channel)
{
	struct rtl_priv *rtlpriv = rtl_priv(hw);
	u8 erfpath = rtlpriv->rtlhal.current_bandtype ==
		BAND_ON_5G ? RF90_PATH_A :
		IS_92D_SINGLEPHY(rtlpriv->rtlhal.version) ?
		RF90_PATH_B : RF90_PATH_A;
	u32 u4tmp = 0, u4regvalue = 0;
	bool bneed_powerdown_radio = false;

	RT_TRACE(rtlpriv, COMP_CMD, DBG_LOUD, "path %d\n", erfpath);
	RTPRINT(rtlpriv, FINIT, INIT_IQK, "band type = %d\n",
		rtlpriv->rtlhal.current_bandtype);
	RTPRINT(rtlpriv, FINIT, INIT_IQK,  "channel = %d\n", channel);
	if (rtlpriv->rtlhal.current_bandtype == BAND_ON_5G) {/* Path-A for 5G */
		u4tmp = curveindex_5g[channel-1];
		RTPRINT(rtlpriv, FINIT, INIT_IQK,
			"ver 1 set RF-A, 5G,	0x28 = 0x%ulx !!\n", u4tmp);
		if (rtlpriv->rtlhal.macphymode == DUALMAC_DUALPHY &&
			rtlpriv->rtlhal.interfaceindex == 1) {
			bneed_powerdown_radio =
				rtl92d_phy_enable_anotherphy(hw, false);
			rtlpriv->rtlhal.during_mac1init_radioa = true;
			/* asume no this case */
			if (bneed_powerdown_radio)
				_rtl92d_phy_enable_rf_env(hw, erfpath,
							  &u4regvalue);
		}
		rtl_set_rfreg(hw, erfpath, RF_SYN_G4, 0x3f800, u4tmp);
		if (bneed_powerdown_radio)
			_rtl92d_phy_restore_rf_env(hw, erfpath, &u4regvalue);
		if (rtlpriv->rtlhal.during_mac1init_radioa)
			rtl92d_phy_powerdown_anotherphy(hw, false);
	} else if (rtlpriv->rtlhal.current_bandtype == BAND_ON_2_4G) {
		u4tmp = curveindex_2g[channel-1];
		RTPRINT(rtlpriv, FINIT, INIT_IQK,
			"ver 3 set RF-B, 2G, 0x28 = 0x%ulx !!\n", u4tmp);
		if (rtlpriv->rtlhal.macphymode == DUALMAC_DUALPHY &&
			rtlpriv->rtlhal.interfaceindex == 0) {
			bneed_powerdown_radio =
				rtl92d_phy_enable_anotherphy(hw, true);
			rtlpriv->rtlhal.during_mac0init_radiob = true;
			if (bneed_powerdown_radio)
				_rtl92d_phy_enable_rf_env(hw, erfpath,
							  &u4regvalue);
		}
		rtl_set_rfreg(hw, erfpath, RF_SYN_G4, 0x3f800, u4tmp);
		RTPRINT(rtlpriv, FINIT, INIT_IQK,
			"ver 3 set RF-B, 2G, 0x28 = 0x%ulx !!\n",
			rtl_get_rfreg(hw,  erfpath, RF_SYN_G4, 0x3f800));
		if (bneed_powerdown_radio)
			_rtl92d_phy_restore_rf_env(hw, erfpath, &u4regvalue);
		if (rtlpriv->rtlhal.during_mac0init_radiob)
			rtl92d_phy_powerdown_anotherphy(hw, true);
	}
	RT_TRACE(rtlpriv, COMP_CMD, DBG_LOUD, "<====\n");
}

static void _rtl92d_phy_lc_calibrate_sw(struct ieee80211_hw *hw, bool is2t)
{
	struct rtl_priv *rtlpriv = rtl_priv(hw);
	struct rtl_hal *rtlhal = &(rtlpriv->rtlhal);
	struct rtl_pci *rtlpci = rtl_pcidev(rtl_pcipriv(hw));
	u8 tmpreg, index, rf_mode[2];
	u8 path = is2t ? 2 : 1;
	u8 i;
	u32 u4tmp, offset;
	u32 curvecount_val[CV_CURVE_CNT * 2] = {0};
	u16 timeout = 800, timecount = 0;

	/* Check continuous TX and Packet TX */
	tmpreg = rtl_read_byte(rtlpriv, 0xd03);
	/* if Deal with contisuous TX case, disable all continuous TX */
	/* if Deal with Packet TX case, block all queues */
	if ((tmpreg & 0x70) != 0)
		rtl_write_byte(rtlpriv, 0xd03, tmpreg & 0x8F);
	else
		rtl_write_byte(rtlpriv, REG_TXPAUSE, 0xFF);
	rtl_set_bbreg(hw, RFPGA0_ANALOGPARAMETER4, 0xF00000, 0x0F);
	for (index = 0; index < path; index++) {
		/* 1. Read original RF mode */
		offset = index == 0 ? ROFDM0_XAAGCCORE1 : ROFDM0_XBAGCCORE1;
		rf_mode[index] = rtl_read_byte(rtlpriv, offset);
		/* 2. Set RF mode = standby mode */
		rtl_set_rfreg(hw, (enum radio_path)index, RF_AC,
			      BRFREGOFFSETMASK, 0x010000);
		if (rtlpci->init_ready) {
			/* switch CV-curve control by LC-calibration */
			rtl_set_rfreg(hw, (enum radio_path)index, RF_SYN_G7,
				      BIT(17), 0x0);
			/* 4. Set LC calibration begin */
			rtl_set_rfreg(hw, (enum radio_path)index, RF_CHNLBW,
				      0x08000, 0x01);
		}
		u4tmp = rtl_get_rfreg(hw, (enum radio_path)index, RF_SYN_G6,
				  BRFREGOFFSETMASK);
		while ((!(u4tmp & BIT(11))) && timecount <= timeout) {
			mdelay(50);
			timecount += 50;
			u4tmp = rtl_get_rfreg(hw, (enum radio_path)index,
					      RF_SYN_G6, BRFREGOFFSETMASK);
		}
		RTPRINT(rtlpriv, FINIT, INIT_IQK,
			"PHY_LCK finish delay for %d ms=2\n", timecount);
		u4tmp = rtl_get_rfreg(hw, index, RF_SYN_G4, BRFREGOFFSETMASK);
		if (index == 0 && rtlhal->interfaceindex == 0) {
			RTPRINT(rtlpriv, FINIT, INIT_IQK,
				"path-A / 5G LCK\n");
		} else {
			RTPRINT(rtlpriv, FINIT, INIT_IQK,
				"path-B / 2.4G LCK\n");
		}
		memset(&curvecount_val[0], 0, CV_CURVE_CNT * 2);
		/* Set LC calibration off */
		rtl_set_rfreg(hw, (enum radio_path)index, RF_CHNLBW,
			      0x08000, 0x0);
		RTPRINT(rtlpriv, FINIT, INIT_IQK,  "set RF 0x18[15] = 0\n");
		/* save Curve-counting number */
		for (i = 0; i < CV_CURVE_CNT; i++) {
			u32 readval = 0, readval2 = 0;
			rtl_set_rfreg(hw, (enum radio_path)index, 0x3F,
				      0x7f, i);

			rtl_set_rfreg(hw, (enum radio_path)index, 0x4D,
				BRFREGOFFSETMASK, 0x0);
			readval = rtl_get_rfreg(hw, (enum radio_path)index,
					  0x4F, BRFREGOFFSETMASK);
			curvecount_val[2 * i + 1] = (readval & 0xfffe0) >> 5;
			/* reg 0x4f [4:0] */
			/* reg 0x50 [19:10] */
			readval2 = rtl_get_rfreg(hw, (enum radio_path)index,
						 0x50, 0xffc00);
			curvecount_val[2 * i] = (((readval & 0x1F) << 10) |
						 readval2);
		}
		if (index == 0 && rtlhal->interfaceindex == 0)
			_rtl92d_phy_calc_curvindex(hw, targetchnl_5g,
						   curvecount_val,
						   true, curveindex_5g);
		else
			_rtl92d_phy_calc_curvindex(hw, targetchnl_2g,
						   curvecount_val,
						   false, curveindex_2g);
		/* switch CV-curve control mode */
		rtl_set_rfreg(hw, (enum radio_path)index, RF_SYN_G7,
			      BIT(17), 0x1);
	}

	/* Restore original situation  */
	for (index = 0; index < path; index++) {
		offset = index == 0 ? ROFDM0_XAAGCCORE1 : ROFDM0_XBAGCCORE1;
		rtl_write_byte(rtlpriv, offset, 0x50);
		rtl_write_byte(rtlpriv, offset, rf_mode[index]);
	}
	if ((tmpreg & 0x70) != 0)
		rtl_write_byte(rtlpriv, 0xd03, tmpreg);
	else /*Deal with Packet TX case */
		rtl_write_byte(rtlpriv, REG_TXPAUSE, 0x00);
	rtl_set_bbreg(hw, RFPGA0_ANALOGPARAMETER4, 0xF00000, 0x00);
	_rtl92d_phy_reload_lck_setting(hw, rtlpriv->phy.current_channel);
}

static void _rtl92d_phy_lc_calibrate(struct ieee80211_hw *hw, bool is2t)
{
	struct rtl_priv *rtlpriv = rtl_priv(hw);

	RTPRINT(rtlpriv, FINIT, INIT_IQK,  "cosa PHY_LCK ver=2\n");
	_rtl92d_phy_lc_calibrate_sw(hw, is2t);
}

void rtl92d_phy_lc_calibrate(struct ieee80211_hw *hw)
{
	struct rtl_priv *rtlpriv = rtl_priv(hw);
	struct rtl_phy *rtlphy = &(rtlpriv->phy);
	struct rtl_hal *rtlhal = &(rtlpriv->rtlhal);
	u32 timeout = 2000, timecount = 0;

	while (rtlpriv->mac80211.act_scanning && timecount < timeout) {
		udelay(50);
		timecount += 50;
	}

	rtlphy->lck_inprogress = true;
	RTPRINT(rtlpriv, FINIT, INIT_IQK,
		"LCK:Start!!! currentband %x delay %d ms\n",
		rtlhal->current_bandtype, timecount);
	if (IS_92D_SINGLEPHY(rtlhal->version)) {
		_rtl92d_phy_lc_calibrate(hw, true);
	} else {
		/* For 1T1R */
		_rtl92d_phy_lc_calibrate(hw, false);
	}
	rtlphy->lck_inprogress = false;
	RTPRINT(rtlpriv, FINIT, INIT_IQK,  "LCK:Finish!!!\n");
}

void rtl92d_phy_ap_calibrate(struct ieee80211_hw *hw, char delta)
{
	return;
}

static bool _rtl92d_phy_set_sw_chnl_cmdarray(struct swchnlcmd *cmdtable,
		u32 cmdtableidx, u32 cmdtablesz, enum swchnlcmd_id cmdid,
		u32 para1, u32 para2, u32 msdelay)
{
	struct swchnlcmd *pcmd;

	if (cmdtable == NULL) {
		RT_ASSERT(false, "cmdtable cannot be NULL\n");
		return false;
	}
	if (cmdtableidx >= cmdtablesz)
		return false;

	pcmd = cmdtable + cmdtableidx;
	pcmd->cmdid = cmdid;
	pcmd->para1 = para1;
	pcmd->para2 = para2;
	pcmd->msdelay = msdelay;
	return true;
}

void rtl92d_phy_reset_iqk_result(struct ieee80211_hw *hw)
{
	struct rtl_priv *rtlpriv = rtl_priv(hw);
	struct rtl_phy *rtlphy = &(rtlpriv->phy);
	u8 i;

	RT_TRACE(rtlpriv, COMP_INIT, DBG_LOUD,
		 "settings regs %d default regs %d\n",
		 (int)(sizeof(rtlphy->iqk_matrix_regsetting) /
		       sizeof(struct iqk_matrix_regs)),
		 IQK_MATRIX_REG_NUM);
	/* 0xe94, 0xe9c, 0xea4, 0xeac, 0xeb4, 0xebc, 0xec4, 0xecc */
	for (i = 0; i < IQK_MATRIX_SETTINGS_NUM; i++) {
		rtlphy->iqk_matrix_regsetting[i].value[0][0] = 0x100;
		rtlphy->iqk_matrix_regsetting[i].value[0][2] = 0x100;
		rtlphy->iqk_matrix_regsetting[i].value[0][4] = 0x100;
		rtlphy->iqk_matrix_regsetting[i].value[0][6] = 0x100;
		rtlphy->iqk_matrix_regsetting[i].value[0][1] = 0x0;
		rtlphy->iqk_matrix_regsetting[i].value[0][3] = 0x0;
		rtlphy->iqk_matrix_regsetting[i].value[0][5] = 0x0;
		rtlphy->iqk_matrix_regsetting[i].value[0][7] = 0x0;
		rtlphy->iqk_matrix_regsetting[i].iqk_done = false;
	}
}

static bool _rtl92d_phy_sw_chnl_step_by_step(struct ieee80211_hw *hw,
					     u8 channel, u8 *stage, u8 *step,
					     u32 *delay)
{
	struct rtl_priv *rtlpriv = rtl_priv(hw);
	struct rtl_phy *rtlphy = &(rtlpriv->phy);
	struct swchnlcmd precommoncmd[MAX_PRECMD_CNT];
	u32 precommoncmdcnt;
	struct swchnlcmd postcommoncmd[MAX_POSTCMD_CNT];
	u32 postcommoncmdcnt;
	struct swchnlcmd rfdependcmd[MAX_RFDEPENDCMD_CNT];
	u32 rfdependcmdcnt;
	struct swchnlcmd *currentcmd = NULL;
	u8 rfpath;
	u8 num_total_rfpath = rtlphy->num_total_rfpath;

	precommoncmdcnt = 0;
	_rtl92d_phy_set_sw_chnl_cmdarray(precommoncmd, precommoncmdcnt++,
					 MAX_PRECMD_CNT,
					 CMDID_SET_TXPOWEROWER_LEVEL, 0, 0, 0);
	_rtl92d_phy_set_sw_chnl_cmdarray(precommoncmd, precommoncmdcnt++,
					 MAX_PRECMD_CNT, CMDID_END, 0, 0, 0);
	postcommoncmdcnt = 0;
	_rtl92d_phy_set_sw_chnl_cmdarray(postcommoncmd, postcommoncmdcnt++,
					 MAX_POSTCMD_CNT, CMDID_END, 0, 0, 0);
	rfdependcmdcnt = 0;
	_rtl92d_phy_set_sw_chnl_cmdarray(rfdependcmd, rfdependcmdcnt++,
					 MAX_RFDEPENDCMD_CNT, CMDID_RF_WRITEREG,
					 RF_CHNLBW, channel, 0);
	_rtl92d_phy_set_sw_chnl_cmdarray(rfdependcmd, rfdependcmdcnt++,
					 MAX_RFDEPENDCMD_CNT, CMDID_END,
					 0, 0, 0);

	do {
		switch (*stage) {
		case 0:
			currentcmd = &precommoncmd[*step];
			break;
		case 1:
			currentcmd = &rfdependcmd[*step];
			break;
		case 2:
			currentcmd = &postcommoncmd[*step];
			break;
		}
		if (currentcmd->cmdid == CMDID_END) {
			if ((*stage) == 2) {
				return true;
			} else {
				(*stage)++;
				(*step) = 0;
				continue;
			}
		}
		switch (currentcmd->cmdid) {
		case CMDID_SET_TXPOWEROWER_LEVEL:
			rtl92d_phy_set_txpower_level(hw, channel);
			break;
		case CMDID_WRITEPORT_ULONG:
			rtl_write_dword(rtlpriv, currentcmd->para1,
					currentcmd->para2);
			break;
		case CMDID_WRITEPORT_USHORT:
			rtl_write_word(rtlpriv, currentcmd->para1,
				       (u16)currentcmd->para2);
			break;
		case CMDID_WRITEPORT_UCHAR:
			rtl_write_byte(rtlpriv, currentcmd->para1,
				       (u8)currentcmd->para2);
			break;
		case CMDID_RF_WRITEREG:
			for (rfpath = 0; rfpath < num_total_rfpath; rfpath++) {
				rtlphy->rfreg_chnlval[rfpath] =
					((rtlphy->rfreg_chnlval[rfpath] &
					0xffffff00) | currentcmd->para2);
				if (rtlpriv->rtlhal.current_bandtype ==
				    BAND_ON_5G) {
					if (currentcmd->para2 > 99)
						rtlphy->rfreg_chnlval[rfpath] =
						    rtlphy->rfreg_chnlval
						    [rfpath] | (BIT(18));
					else
						rtlphy->rfreg_chnlval[rfpath] =
						    rtlphy->rfreg_chnlval
						    [rfpath] & (~BIT(18));
					rtlphy->rfreg_chnlval[rfpath] |=
						 (BIT(16) | BIT(8));
				} else {
					rtlphy->rfreg_chnlval[rfpath] &=
						~(BIT(8) | BIT(16) | BIT(18));
				}
				rtl_set_rfreg(hw, (enum radio_path)rfpath,
					      currentcmd->para1,
					      BRFREGOFFSETMASK,
					      rtlphy->rfreg_chnlval[rfpath]);
				_rtl92d_phy_reload_imr_setting(hw, channel,
							       rfpath);
			}
			_rtl92d_phy_switch_rf_setting(hw, channel);
			/* do IQK when all parameters are ready */
			rtl92d_phy_reload_iqk_setting(hw, channel);
			break;
		default:
			RT_TRACE(rtlpriv, COMP_ERR, DBG_EMERG,
				 "switch case not processed\n");
			break;
		}
		break;
	} while (true);
	(*delay) = currentcmd->msdelay;
	(*step)++;
	return false;
}

u8 rtl92d_phy_sw_chnl(struct ieee80211_hw *hw)
{
	struct rtl_priv *rtlpriv = rtl_priv(hw);
	struct rtl_phy *rtlphy = &(rtlpriv->phy);
	struct rtl_hal *rtlhal = rtl_hal(rtl_priv(hw));
	u32 delay;
	u32 timeout = 1000, timecount = 0;
	u8 channel = rtlphy->current_channel;
	u32 ret_value;

	if (rtlphy->sw_chnl_inprogress)
		return 0;
	if (rtlphy->set_bwmode_inprogress)
		return 0;

	if ((is_hal_stop(rtlhal)) || (RT_CANNOT_IO(hw))) {
		RT_TRACE(rtlpriv, COMP_CHAN, DBG_LOUD,
			 "sw_chnl_inprogress false driver sleep or unload\n");
		return 0;
	}
	while (rtlphy->lck_inprogress && timecount < timeout) {
		mdelay(50);
		timecount += 50;
	}
	if (rtlhal->macphymode == SINGLEMAC_SINGLEPHY &&
	    rtlhal->bandset == BAND_ON_BOTH) {
		ret_value = rtl_get_bbreg(hw, RFPGA0_XAB_RFPARAMETER,
					  BMASKDWORD);
		if (rtlphy->current_channel > 14 && !(ret_value & BIT(0)))
			rtl92d_phy_switch_wirelessband(hw, BAND_ON_5G);
		else if (rtlphy->current_channel <= 14 && (ret_value & BIT(0)))
			rtl92d_phy_switch_wirelessband(hw, BAND_ON_2_4G);
	}
	switch (rtlhal->current_bandtype) {
	case BAND_ON_5G:
		/* Get first channel error when change between
		 * 5G and 2.4G band. */
		if (channel <= 14)
			return 0;
		RT_ASSERT((channel > 14), "5G but channel<=14\n");
		break;
	case BAND_ON_2_4G:
		/* Get first channel error when change between
		 * 5G and 2.4G band. */
		if (channel > 14)
			return 0;
		RT_ASSERT((channel <= 14), "2G but channel>14\n");
		break;
	default:
		RT_ASSERT(false, "Invalid WirelessMode(%#x)!!\n",
			  rtlpriv->mac80211.mode);
		break;
	}
	rtlphy->sw_chnl_inprogress = true;
	if (channel == 0)
		channel = 1;
	rtlphy->sw_chnl_stage = 0;
	rtlphy->sw_chnl_step = 0;
	RT_TRACE(rtlpriv, COMP_SCAN, DBG_TRACE,
		 "switch to channel%d\n", rtlphy->current_channel);

	do {
		if (!rtlphy->sw_chnl_inprogress)
			break;
		if (!_rtl92d_phy_sw_chnl_step_by_step(hw,
						      rtlphy->current_channel,
		    &rtlphy->sw_chnl_stage, &rtlphy->sw_chnl_step, &delay)) {
			if (delay > 0)
				mdelay(delay);
			else
				continue;
		} else {
			rtlphy->sw_chnl_inprogress = false;
		}
		break;
	} while (true);
	RT_TRACE(rtlpriv, COMP_SCAN, DBG_TRACE, "<==\n");
	rtlphy->sw_chnl_inprogress = false;
	return 1;
}

static void rtl92d_phy_set_io(struct ieee80211_hw *hw)
{
	struct rtl_priv *rtlpriv = rtl_priv(hw);
	struct rtl_phy *rtlphy = &(rtlpriv->phy);

	RT_TRACE(rtlpriv, COMP_CMD, DBG_TRACE,
		 "--->Cmd(%#x), set_io_inprogress(%d)\n",
		 rtlphy->current_io_type, rtlphy->set_io_inprogress);
	switch (rtlphy->current_io_type) {
	case IO_CMD_RESUME_DM_BY_SCAN:
		de_digtable.cur_igvalue = rtlphy->initgain_backup.xaagccore1;
		rtl92d_dm_write_dig(hw);
		rtl92d_phy_set_txpower_level(hw, rtlphy->current_channel);
		break;
	case IO_CMD_PAUSE_DM_BY_SCAN:
		rtlphy->initgain_backup.xaagccore1 = de_digtable.cur_igvalue;
		de_digtable.cur_igvalue = 0x17;
		rtl92d_dm_write_dig(hw);
		break;
	default:
		RT_TRACE(rtlpriv, COMP_ERR, DBG_EMERG,
			 "switch case not processed\n");
		break;
	}
	rtlphy->set_io_inprogress = false;
	RT_TRACE(rtlpriv, COMP_CMD, DBG_TRACE, "<---(%#x)\n",
		 rtlphy->current_io_type);
}

bool rtl92d_phy_set_io_cmd(struct ieee80211_hw *hw, enum io_type iotype)
{
	struct rtl_priv *rtlpriv = rtl_priv(hw);
	struct rtl_phy *rtlphy = &(rtlpriv->phy);
	bool postprocessing = false;

	RT_TRACE(rtlpriv, COMP_CMD, DBG_TRACE,
		 "-->IO Cmd(%#x), set_io_inprogress(%d)\n",
		 iotype, rtlphy->set_io_inprogress);
	do {
		switch (iotype) {
		case IO_CMD_RESUME_DM_BY_SCAN:
			RT_TRACE(rtlpriv, COMP_CMD, DBG_TRACE,
				 "[IO CMD] Resume DM after scan\n");
			postprocessing = true;
			break;
		case IO_CMD_PAUSE_DM_BY_SCAN:
			RT_TRACE(rtlpriv, COMP_CMD, DBG_TRACE,
				 "[IO CMD] Pause DM before scan\n");
			postprocessing = true;
			break;
		default:
			RT_TRACE(rtlpriv, COMP_ERR, DBG_EMERG,
				 "switch case not processed\n");
			break;
		}
	} while (false);
	if (postprocessing && !rtlphy->set_io_inprogress) {
		rtlphy->set_io_inprogress = true;
		rtlphy->current_io_type = iotype;
	} else {
		return false;
	}
	rtl92d_phy_set_io(hw);
	RT_TRACE(rtlpriv, COMP_CMD, DBG_TRACE, "<--IO Type(%#x)\n", iotype);
	return true;
}

static void _rtl92d_phy_set_rfon(struct ieee80211_hw *hw)
{
	struct rtl_priv *rtlpriv = rtl_priv(hw);

	/* a.  SYS_CLKR 0x08[11] = 1  restore MAC clock */
	/* b.  SPS_CTRL 0x11[7:0] = 0x2b */
	if (rtlpriv->rtlhal.macphymode == SINGLEMAC_SINGLEPHY)
		rtl_write_byte(rtlpriv, REG_SPS0_CTRL, 0x2b);
	/* c.  For PCIE: SYS_FUNC_EN 0x02[7:0] = 0xE3 enable BB TRX function */
	rtl_write_byte(rtlpriv, REG_SYS_FUNC_EN, 0xE3);
	/* RF_ON_EXCEP(d~g): */
	/* d.  APSD_CTRL 0x600[7:0] = 0x00 */
	rtl_write_byte(rtlpriv, REG_APSD_CTRL, 0x00);
	/* e.  SYS_FUNC_EN 0x02[7:0] = 0xE2  reset BB TRX function again */
	/* f.  SYS_FUNC_EN 0x02[7:0] = 0xE3  enable BB TRX function*/
	rtl_write_byte(rtlpriv, REG_SYS_FUNC_EN, 0xE2);
	rtl_write_byte(rtlpriv, REG_SYS_FUNC_EN, 0xE3);
	/* g.   txpause 0x522[7:0] = 0x00  enable mac tx queue */
	rtl_write_byte(rtlpriv, REG_TXPAUSE, 0x00);
}

static void _rtl92d_phy_set_rfsleep(struct ieee80211_hw *hw)
{
	struct rtl_priv *rtlpriv = rtl_priv(hw);
	u32 u4btmp;
	u8 delay = 5;

	/* a.   TXPAUSE 0x522[7:0] = 0xFF  Pause MAC TX queue  */
	rtl_write_byte(rtlpriv, REG_TXPAUSE, 0xFF);
	/* b.   RF path 0 offset 0x00 = 0x00  disable RF  */
	rtl_set_rfreg(hw, RF90_PATH_A, 0x00, BRFREGOFFSETMASK, 0x00);
	/* c.   APSD_CTRL 0x600[7:0] = 0x40 */
	rtl_write_byte(rtlpriv, REG_APSD_CTRL, 0x40);
	/* d. APSD_CTRL 0x600[7:0] = 0x00
	 * APSD_CTRL 0x600[7:0] = 0x00
	 * RF path 0 offset 0x00 = 0x00
	 * APSD_CTRL 0x600[7:0] = 0x40
	 * */
	u4btmp = rtl_get_rfreg(hw, RF90_PATH_A, 0, BRFREGOFFSETMASK);
	while (u4btmp != 0 && delay > 0) {
		rtl_write_byte(rtlpriv, REG_APSD_CTRL, 0x0);
		rtl_set_rfreg(hw, RF90_PATH_A, 0x00, BRFREGOFFSETMASK, 0x00);
		rtl_write_byte(rtlpriv, REG_APSD_CTRL, 0x40);
		u4btmp = rtl_get_rfreg(hw, RF90_PATH_A, 0, BRFREGOFFSETMASK);
		delay--;
	}
	if (delay == 0) {
		/* Jump out the LPS turn off sequence to RF_ON_EXCEP */
		rtl_write_byte(rtlpriv, REG_APSD_CTRL, 0x00);

		rtl_write_byte(rtlpriv, REG_SYS_FUNC_EN, 0xE2);
		rtl_write_byte(rtlpriv, REG_SYS_FUNC_EN, 0xE3);
		rtl_write_byte(rtlpriv, REG_TXPAUSE, 0x00);
		RT_TRACE(rtlpriv, COMP_POWER, DBG_LOUD,
			 "Fail !!! Switch RF timeout\n");
		return;
	}
	/* e.   For PCIE: SYS_FUNC_EN 0x02[7:0] = 0xE2 reset BB TRX function */
	rtl_write_byte(rtlpriv, REG_SYS_FUNC_EN, 0xE2);
	/* f.   SPS_CTRL 0x11[7:0] = 0x22 */
	if (rtlpriv->rtlhal.macphymode == SINGLEMAC_SINGLEPHY)
		rtl_write_byte(rtlpriv, REG_SPS0_CTRL, 0x22);
	/* g.    SYS_CLKR 0x08[11] = 0  gated MAC clock */
}

bool rtl92d_phy_set_rf_power_state(struct ieee80211_hw *hw,
				   enum rf_pwrstate rfpwr_state)
{

	bool bresult = true;
	struct rtl_priv *rtlpriv = rtl_priv(hw);
	struct rtl_pci_priv *pcipriv = rtl_pcipriv(hw);
	struct rtl_mac *mac = rtl_mac(rtl_priv(hw));
	struct rtl_ps_ctl *ppsc = rtl_psc(rtl_priv(hw));
	struct rtl_pci *rtlpci = rtl_pcidev(rtl_pcipriv(hw));
	u8 i, queue_id;
	struct rtl8192_tx_ring *ring = NULL;

	if (rfpwr_state == ppsc->rfpwr_state)
		return false;
	switch (rfpwr_state) {
	case ERFON:
		if ((ppsc->rfpwr_state == ERFOFF) &&
		    RT_IN_PS_LEVEL(ppsc, RT_RF_OFF_LEVL_HALT_NIC)) {
			bool rtstatus;
			u32 InitializeCount = 0;
			do {
				InitializeCount++;
				RT_TRACE(rtlpriv, COMP_RF, DBG_DMESG,
					 "IPS Set eRf nic enable\n");
				rtstatus = rtl_ps_enable_nic(hw);
			} while (!rtstatus && (InitializeCount < 10));

			RT_CLEAR_PS_LEVEL(ppsc,
					  RT_RF_OFF_LEVL_HALT_NIC);
		} else {
			RT_TRACE(rtlpriv, COMP_POWER, DBG_DMESG,
				 "awake, sleeped:%d ms state_inap:%x\n",
				 jiffies_to_msecs(jiffies -
						  ppsc->last_sleep_jiffies),
				 rtlpriv->psc.state_inap);
			ppsc->last_awake_jiffies = jiffies;
			_rtl92d_phy_set_rfon(hw);
		}

		if (mac->link_state == MAC80211_LINKED)
			rtlpriv->cfg->ops->led_control(hw,
					 LED_CTL_LINK);
		else
			rtlpriv->cfg->ops->led_control(hw,
					 LED_CTL_NO_LINK);
		break;
	case ERFOFF:
		if (ppsc->reg_rfps_level & RT_RF_OFF_LEVL_HALT_NIC) {
			RT_TRACE(rtlpriv, COMP_RF, DBG_DMESG,
				 "IPS Set eRf nic disable\n");
			rtl_ps_disable_nic(hw);
			RT_SET_PS_LEVEL(ppsc, RT_RF_OFF_LEVL_HALT_NIC);
		} else {
			if (ppsc->rfoff_reason == RF_CHANGE_BY_IPS)
				rtlpriv->cfg->ops->led_control(hw,
						 LED_CTL_NO_LINK);
			else
				rtlpriv->cfg->ops->led_control(hw,
						 LED_CTL_POWER_OFF);
		}
		break;
	case ERFSLEEP:
		if (ppsc->rfpwr_state == ERFOFF)
			return false;

		for (queue_id = 0, i = 0;
		     queue_id < RTL_PCI_MAX_TX_QUEUE_COUNT;) {
			ring = &pcipriv->dev.tx_ring[queue_id];
			if (skb_queue_len(&ring->queue) == 0 ||
			    queue_id == BEACON_QUEUE) {
				queue_id++;
				continue;
			} else if (rtlpci->pdev->current_state != PCI_D0) {
				RT_TRACE(rtlpriv, COMP_POWER, DBG_LOUD,
					 "eRf Off/Sleep: %d times TcbBusyQueue[%d] !=0 but lower power state!\n",
					 i + 1, queue_id);
				break;
			} else {
				RT_TRACE(rtlpriv, COMP_ERR, DBG_WARNING,
					 "eRf Off/Sleep: %d times TcbBusyQueue[%d] =%d before doze!\n",
					 i + 1, queue_id,
					 skb_queue_len(&ring->queue));
				udelay(10);
				i++;
			}

			if (i >= MAX_DOZE_WAITING_TIMES_9x) {
				RT_TRACE(rtlpriv, COMP_ERR, DBG_WARNING,
					 "ERFOFF: %d times TcbBusyQueue[%d] = %d !\n",
					 MAX_DOZE_WAITING_TIMES_9x, queue_id,
					 skb_queue_len(&ring->queue));
				break;
			}
		}
		RT_TRACE(rtlpriv, COMP_POWER, DBG_DMESG,
			 "Set rfsleep awaked:%d ms\n",
			 jiffies_to_msecs(jiffies - ppsc->last_awake_jiffies));
		RT_TRACE(rtlpriv, COMP_POWER, DBG_DMESG,
			 "sleep awaked:%d ms state_inap:%x\n",
			 jiffies_to_msecs(jiffies -
					  ppsc->last_awake_jiffies),
			 rtlpriv->psc.state_inap);
		ppsc->last_sleep_jiffies = jiffies;
		_rtl92d_phy_set_rfsleep(hw);
		break;
	default:
		RT_TRACE(rtlpriv, COMP_ERR, DBG_EMERG,
			 "switch case not processed\n");
		bresult = false;
		break;
	}
	if (bresult)
		ppsc->rfpwr_state = rfpwr_state;
	return bresult;
}

void rtl92d_phy_config_macphymode(struct ieee80211_hw *hw)
{
	struct rtl_priv *rtlpriv = rtl_priv(hw);
	struct rtl_hal *rtlhal = rtl_hal(rtl_priv(hw));
	u8 offset = REG_MAC_PHY_CTRL_NORMAL;

	switch (rtlhal->macphymode) {
	case DUALMAC_DUALPHY:
		RT_TRACE(rtlpriv, COMP_INIT, DBG_LOUD,
			 "MacPhyMode: DUALMAC_DUALPHY\n");
		rtl_write_byte(rtlpriv, offset, 0xF3);
		break;
	case SINGLEMAC_SINGLEPHY:
		RT_TRACE(rtlpriv, COMP_INIT, DBG_LOUD,
			 "MacPhyMode: SINGLEMAC_SINGLEPHY\n");
		rtl_write_byte(rtlpriv, offset, 0xF4);
		break;
	case DUALMAC_SINGLEPHY:
		RT_TRACE(rtlpriv, COMP_INIT, DBG_LOUD,
			 "MacPhyMode: DUALMAC_SINGLEPHY\n");
		rtl_write_byte(rtlpriv, offset, 0xF1);
		break;
	}
}

void rtl92d_phy_config_macphymode_info(struct ieee80211_hw *hw)
{
	struct rtl_priv *rtlpriv = rtl_priv(hw);
	struct rtl_hal *rtlhal = rtl_hal(rtl_priv(hw));
	struct rtl_phy *rtlphy = &(rtlpriv->phy);

	switch (rtlhal->macphymode) {
	case DUALMAC_SINGLEPHY:
		rtlphy->rf_type = RF_2T2R;
		rtlhal->version |= CHIP_92D_SINGLEPHY;
		rtlhal->bandset = BAND_ON_BOTH;
		rtlhal->current_bandtype = BAND_ON_2_4G;
		break;

	case SINGLEMAC_SINGLEPHY:
		rtlphy->rf_type = RF_2T2R;
		rtlhal->version |= CHIP_92D_SINGLEPHY;
		rtlhal->bandset = BAND_ON_BOTH;
		rtlhal->current_bandtype = BAND_ON_2_4G;
		break;

	case DUALMAC_DUALPHY:
		rtlphy->rf_type = RF_1T1R;
		rtlhal->version &= (~CHIP_92D_SINGLEPHY);
		/* Now we let MAC0 run on 5G band. */
		if (rtlhal->interfaceindex == 0) {
			rtlhal->bandset = BAND_ON_5G;
			rtlhal->current_bandtype = BAND_ON_5G;
		} else {
			rtlhal->bandset = BAND_ON_2_4G;
			rtlhal->current_bandtype = BAND_ON_2_4G;
		}
		break;
	default:
		break;
	}
}

u8 rtl92d_get_chnlgroup_fromarray(u8 chnl)
{
	u8 group;
	u8 channel_info[59] = {
		1, 2, 3, 4, 5, 6, 7, 8, 9, 10, 11, 12, 13, 14,
		36, 38, 40, 42, 44, 46, 48, 50, 52, 54, 56,
		58, 60, 62, 64, 100, 102, 104, 106, 108,
		110, 112, 114, 116, 118, 120, 122, 124,
		126, 128, 130, 132, 134, 136, 138, 140,
		149, 151, 153, 155, 157, 159, 161, 163,
		165
	};

	if (channel_info[chnl] <= 3)
		group = 0;
	else if (channel_info[chnl] <= 9)
		group = 1;
	else if (channel_info[chnl] <= 14)
		group = 2;
	else if (channel_info[chnl] <= 44)
		group = 3;
	else if (channel_info[chnl] <= 54)
		group = 4;
	else if (channel_info[chnl] <= 64)
		group = 5;
	else if (channel_info[chnl] <= 112)
		group = 6;
	else if (channel_info[chnl] <= 126)
		group = 7;
	else if (channel_info[chnl] <= 140)
		group = 8;
	else if (channel_info[chnl] <= 153)
		group = 9;
	else if (channel_info[chnl] <= 159)
		group = 10;
	else
		group = 11;
	return group;
}

void rtl92d_phy_set_poweron(struct ieee80211_hw *hw)
{
	struct rtl_priv *rtlpriv = rtl_priv(hw);
	struct rtl_hal *rtlhal = rtl_hal(rtl_priv(hw));
	unsigned long flags;
	u8 value8;
	u16 i;
	u32 mac_reg = (rtlhal->interfaceindex == 0 ? REG_MAC0 : REG_MAC1);

	/* notice fw know band status  0x81[1]/0x53[1] = 0: 5G, 1: 2G */
	if (rtlhal->current_bandtype == BAND_ON_2_4G) {
		value8 = rtl_read_byte(rtlpriv, mac_reg);
		value8 |= BIT(1);
		rtl_write_byte(rtlpriv, mac_reg, value8);
	} else {
		value8 = rtl_read_byte(rtlpriv, mac_reg);
		value8 &= (~BIT(1));
		rtl_write_byte(rtlpriv, mac_reg, value8);
	}

	if (rtlhal->macphymode == SINGLEMAC_SINGLEPHY) {
		value8 = rtl_read_byte(rtlpriv, REG_MAC0);
		rtl_write_byte(rtlpriv, REG_MAC0, value8 | MAC0_ON);
	} else {
		spin_lock_irqsave(&globalmutex_power, flags);
		if (rtlhal->interfaceindex == 0) {
			value8 = rtl_read_byte(rtlpriv, REG_MAC0);
			rtl_write_byte(rtlpriv, REG_MAC0, value8 | MAC0_ON);
		} else {
			value8 = rtl_read_byte(rtlpriv, REG_MAC1);
			rtl_write_byte(rtlpriv, REG_MAC1, value8 | MAC1_ON);
		}
		value8 = rtl_read_byte(rtlpriv, REG_POWER_OFF_IN_PROCESS);
		spin_unlock_irqrestore(&globalmutex_power, flags);
		for (i = 0; i < 200; i++) {
			if ((value8 & BIT(7)) == 0) {
				break;
			} else {
				udelay(500);
				spin_lock_irqsave(&globalmutex_power, flags);
				value8 = rtl_read_byte(rtlpriv,
						    REG_POWER_OFF_IN_PROCESS);
				spin_unlock_irqrestore(&globalmutex_power,
						       flags);
			}
		}
		if (i == 200)
			RT_ASSERT(false, "Another mac power off over time\n");
	}
}

void rtl92d_phy_config_maccoexist_rfpage(struct ieee80211_hw *hw)
{
	struct rtl_priv *rtlpriv = rtl_priv(hw);

	switch (rtlpriv->rtlhal.macphymode) {
	case DUALMAC_DUALPHY:
		rtl_write_byte(rtlpriv, REG_DMC, 0x0);
		rtl_write_byte(rtlpriv, REG_RX_PKT_LIMIT, 0x08);
		rtl_write_word(rtlpriv, REG_TRXFF_BNDY + 2, 0x13ff);
		break;
	case DUALMAC_SINGLEPHY:
		rtl_write_byte(rtlpriv, REG_DMC, 0xf8);
		rtl_write_byte(rtlpriv, REG_RX_PKT_LIMIT, 0x08);
		rtl_write_word(rtlpriv, REG_TRXFF_BNDY + 2, 0x13ff);
		break;
	case SINGLEMAC_SINGLEPHY:
		rtl_write_byte(rtlpriv, REG_DMC, 0x0);
		rtl_write_byte(rtlpriv, REG_RX_PKT_LIMIT, 0x10);
		rtl_write_word(rtlpriv, (REG_TRXFF_BNDY + 2), 0x27FF);
		break;
	default:
		break;
	}
}

void rtl92d_update_bbrf_configuration(struct ieee80211_hw *hw)
{
	struct rtl_priv *rtlpriv = rtl_priv(hw);
	struct rtl_hal *rtlhal = rtl_hal(rtl_priv(hw));
	struct rtl_phy *rtlphy = &(rtlpriv->phy);
	struct rtl_efuse *rtlefuse = rtl_efuse(rtl_priv(hw));
	u8 rfpath, i;

	RT_TRACE(rtlpriv, COMP_INIT, DBG_LOUD, "==>\n");
	/* r_select_5G for path_A/B 0 for 2.4G, 1 for 5G */
	if (rtlhal->current_bandtype == BAND_ON_2_4G) {
		/* r_select_5G for path_A/B,0x878 */
		rtl_set_bbreg(hw, RFPGA0_XAB_RFPARAMETER, BIT(0), 0x0);
		rtl_set_bbreg(hw, RFPGA0_XAB_RFPARAMETER, BIT(15), 0x0);
		if (rtlhal->macphymode != DUALMAC_DUALPHY) {
			rtl_set_bbreg(hw, RFPGA0_XAB_RFPARAMETER, BIT(16), 0x0);
			rtl_set_bbreg(hw, RFPGA0_XAB_RFPARAMETER, BIT(31), 0x0);
		}
		/* rssi_table_select:index 0 for 2.4G.1~3 for 5G,0xc78 */
		rtl_set_bbreg(hw, ROFDM0_AGCRSSITABLE, BIT(6) | BIT(7), 0x0);
		/* fc_area  0xd2c */
		rtl_set_bbreg(hw, ROFDM1_CFOTRACKING, BIT(14) | BIT(13), 0x0);
		/* 5G LAN ON */
		rtl_set_bbreg(hw, 0xB30, 0x00F00000, 0xa);
		/* TX BB gain shift*1,Just for testchip,0xc80,0xc88 */
		rtl_set_bbreg(hw, ROFDM0_XATxIQIMBALANCE, BMASKDWORD,
			      0x40000100);
		rtl_set_bbreg(hw, ROFDM0_XBTxIQIMBALANCE, BMASKDWORD,
			      0x40000100);
		if (rtlhal->macphymode == DUALMAC_DUALPHY) {
			rtl_set_bbreg(hw, RFPGA0_XAB_RFINTERFACESW,
				      BIT(10) | BIT(6) | BIT(5),
				      ((rtlefuse->eeprom_c9 & BIT(3)) >> 3) |
				      (rtlefuse->eeprom_c9 & BIT(1)) |
				      ((rtlefuse->eeprom_cc & BIT(1)) << 4));
			rtl_set_bbreg(hw, RFPGA0_XA_RFINTERFACEOE,
				      BIT(10) | BIT(6) | BIT(5),
				      ((rtlefuse->eeprom_c9 & BIT(2)) >> 2) |
				      ((rtlefuse->eeprom_c9 & BIT(0)) << 1) |
				      ((rtlefuse->eeprom_cc & BIT(0)) << 5));
			rtl_set_bbreg(hw, RFPGA0_XAB_RFPARAMETER, BIT(15), 0);
		} else {
			rtl_set_bbreg(hw, RFPGA0_XAB_RFINTERFACESW,
				      BIT(26) | BIT(22) | BIT(21) | BIT(10) |
				      BIT(6) | BIT(5),
				      ((rtlefuse->eeprom_c9 & BIT(3)) >> 3) |
				      (rtlefuse->eeprom_c9 & BIT(1)) |
				      ((rtlefuse->eeprom_cc & BIT(1)) << 4) |
				      ((rtlefuse->eeprom_c9 & BIT(7)) << 9) |
				      ((rtlefuse->eeprom_c9 & BIT(5)) << 12) |
				      ((rtlefuse->eeprom_cc & BIT(3)) << 18));
			rtl_set_bbreg(hw, RFPGA0_XA_RFINTERFACEOE,
				      BIT(10) | BIT(6) | BIT(5),
				      ((rtlefuse->eeprom_c9 & BIT(2)) >> 2) |
				      ((rtlefuse->eeprom_c9 & BIT(0)) << 1) |
				      ((rtlefuse->eeprom_cc & BIT(0)) << 5));
			rtl_set_bbreg(hw, RFPGA0_XB_RFINTERFACEOE,
				      BIT(10) | BIT(6) | BIT(5),
				      ((rtlefuse->eeprom_c9 & BIT(6)) >> 6) |
				      ((rtlefuse->eeprom_c9 & BIT(4)) >> 3) |
				      ((rtlefuse->eeprom_cc & BIT(2)) << 3));
			rtl_set_bbreg(hw, RFPGA0_XAB_RFPARAMETER,
				      BIT(31) | BIT(15), 0);
		}
		/* 1.5V_LDO */
	} else {
		/* r_select_5G for path_A/B */
		rtl_set_bbreg(hw, RFPGA0_XAB_RFPARAMETER, BIT(0), 0x1);
		rtl_set_bbreg(hw, RFPGA0_XAB_RFPARAMETER, BIT(15), 0x1);
		if (rtlhal->macphymode != DUALMAC_DUALPHY) {
			rtl_set_bbreg(hw, RFPGA0_XAB_RFPARAMETER, BIT(16), 0x1);
			rtl_set_bbreg(hw, RFPGA0_XAB_RFPARAMETER, BIT(31), 0x1);
		}
		/* rssi_table_select:index 0 for 2.4G.1~3 for 5G */
		rtl_set_bbreg(hw, ROFDM0_AGCRSSITABLE, BIT(6) | BIT(7), 0x1);
		/* fc_area */
		rtl_set_bbreg(hw, ROFDM1_CFOTRACKING, BIT(14) | BIT(13), 0x1);
		/* 5G LAN ON */
		rtl_set_bbreg(hw, 0xB30, 0x00F00000, 0x0);
		/* TX BB gain shift,Just for testchip,0xc80,0xc88 */
		if (rtlefuse->internal_pa_5g[0])
			rtl_set_bbreg(hw, ROFDM0_XATxIQIMBALANCE, BMASKDWORD,
				      0x2d4000b5);
		else
			rtl_set_bbreg(hw, ROFDM0_XATxIQIMBALANCE, BMASKDWORD,
				      0x20000080);
		if (rtlefuse->internal_pa_5g[1])
			rtl_set_bbreg(hw, ROFDM0_XBTxIQIMBALANCE, BMASKDWORD,
				      0x2d4000b5);
		else
			rtl_set_bbreg(hw, ROFDM0_XBTxIQIMBALANCE, BMASKDWORD,
				      0x20000080);
		if (rtlhal->macphymode == DUALMAC_DUALPHY) {
			rtl_set_bbreg(hw, RFPGA0_XAB_RFINTERFACESW,
				      BIT(10) | BIT(6) | BIT(5),
				      (rtlefuse->eeprom_cc & BIT(5)));
			rtl_set_bbreg(hw, RFPGA0_XA_RFINTERFACEOE, BIT(10),
				      ((rtlefuse->eeprom_cc & BIT(4)) >> 4));
			rtl_set_bbreg(hw, RFPGA0_XAB_RFPARAMETER, BIT(15),
				      (rtlefuse->eeprom_cc & BIT(4)) >> 4);
		} else {
			rtl_set_bbreg(hw, RFPGA0_XAB_RFINTERFACESW,
				      BIT(26) | BIT(22) | BIT(21) | BIT(10) |
				      BIT(6) | BIT(5),
				      (rtlefuse->eeprom_cc & BIT(5)) |
				      ((rtlefuse->eeprom_cc & BIT(7)) << 14));
			rtl_set_bbreg(hw, RFPGA0_XA_RFINTERFACEOE, BIT(10),
				      ((rtlefuse->eeprom_cc & BIT(4)) >> 4));
			rtl_set_bbreg(hw, RFPGA0_XB_RFINTERFACEOE, BIT(10),
				      ((rtlefuse->eeprom_cc & BIT(6)) >> 6));
			rtl_set_bbreg(hw, RFPGA0_XAB_RFPARAMETER,
				      BIT(31) | BIT(15),
				      ((rtlefuse->eeprom_cc & BIT(4)) >> 4) |
				      ((rtlefuse->eeprom_cc & BIT(6)) << 10));
		}
	}
	/* update IQK related settings */
	rtl_set_bbreg(hw, ROFDM0_XARXIQIMBALANCE, BMASKDWORD, 0x40000100);
	rtl_set_bbreg(hw, ROFDM0_XBRXIQIMBALANCE, BMASKDWORD, 0x40000100);
	rtl_set_bbreg(hw, ROFDM0_XCTxAFE, 0xF0000000, 0x00);
	rtl_set_bbreg(hw, ROFDM0_ECCATHRESHOLD, BIT(30) | BIT(28) |
		      BIT(26) | BIT(24), 0x00);
	rtl_set_bbreg(hw, ROFDM0_XDTxAFE, 0xF0000000, 0x00);
	rtl_set_bbreg(hw, 0xca0, 0xF0000000, 0x00);
	rtl_set_bbreg(hw, ROFDM0_AGCRSSITABLE, 0x0000F000, 0x00);

	/* Update RF */
	for (rfpath = RF90_PATH_A; rfpath < rtlphy->num_total_rfpath;
	     rfpath++) {
		if (rtlhal->current_bandtype == BAND_ON_2_4G) {
			/* MOD_AG for RF paht_A 0x18 BIT8,BIT16 */
			rtl_set_rfreg(hw, rfpath, RF_CHNLBW, BIT(8) | BIT(16) |
				      BIT(18), 0);
			/* RF0x0b[16:14] =3b'111 */
			rtl_set_rfreg(hw, (enum radio_path)rfpath, 0x0B,
				      0x1c000, 0x07);
		} else {
			/* MOD_AG for RF paht_A 0x18 BIT8,BIT16 */
			rtl_set_rfreg(hw, rfpath, RF_CHNLBW, BIT(8) |
				      BIT(16) | BIT(18),
				      (BIT(16) | BIT(8)) >> 8);
		}
	}
	/* Update for all band. */
	/* DMDP */
	if (rtlphy->rf_type == RF_1T1R) {
		/* Use antenna 0,0xc04,0xd04 */
		rtl_set_bbreg(hw, ROFDM0_TRXPATHENABLE, BMASKBYTE0, 0x11);
		rtl_set_bbreg(hw, ROFDM1_TRXPATHENABLE, BDWORD, 0x1);

		/* enable ad/da clock1 for dual-phy reg0x888 */
		if (rtlhal->interfaceindex == 0) {
			rtl_set_bbreg(hw, RFPGA0_ADDALLOCKEN, BIT(12) |
				      BIT(13), 0x3);
		} else {
			rtl92d_phy_enable_anotherphy(hw, false);
			RT_TRACE(rtlpriv, COMP_INIT, DBG_LOUD,
				 "MAC1 use DBI to update 0x888\n");
			/* 0x888 */
			rtl92de_write_dword_dbi(hw, RFPGA0_ADDALLOCKEN,
						rtl92de_read_dword_dbi(hw,
						RFPGA0_ADDALLOCKEN,
						BIT(3)) | BIT(12) | BIT(13),
						BIT(3));
			rtl92d_phy_powerdown_anotherphy(hw, false);
		}
	} else {
		/* Single PHY */
		/* Use antenna 0 & 1,0xc04,0xd04 */
		rtl_set_bbreg(hw, ROFDM0_TRXPATHENABLE, BMASKBYTE0, 0x33);
		rtl_set_bbreg(hw, ROFDM1_TRXPATHENABLE, BDWORD, 0x3);
		/* disable ad/da clock1,0x888 */
		rtl_set_bbreg(hw, RFPGA0_ADDALLOCKEN, BIT(12) | BIT(13), 0);
	}
	for (rfpath = RF90_PATH_A; rfpath < rtlphy->num_total_rfpath;
	     rfpath++) {
		rtlphy->rfreg_chnlval[rfpath] = rtl_get_rfreg(hw, rfpath,
						RF_CHNLBW, BRFREGOFFSETMASK);
		rtlphy->reg_rf3c[rfpath] = rtl_get_rfreg(hw, rfpath, 0x3C,
			BRFREGOFFSETMASK);
	}
	for (i = 0; i < 2; i++)
		RT_TRACE(rtlpriv, COMP_RF, DBG_LOUD, "RF 0x18 = 0x%x\n",
			 rtlphy->rfreg_chnlval[i]);
	RT_TRACE(rtlpriv, COMP_INIT, DBG_LOUD, "<==\n");

}

bool rtl92d_phy_check_poweroff(struct ieee80211_hw *hw)
{
	struct rtl_priv *rtlpriv = rtl_priv(hw);
	struct rtl_hal *rtlhal = rtl_hal(rtl_priv(hw));
	u8 u1btmp;
	unsigned long flags;

	if (rtlhal->macphymode == SINGLEMAC_SINGLEPHY) {
		u1btmp = rtl_read_byte(rtlpriv, REG_MAC0);
		rtl_write_byte(rtlpriv, REG_MAC0, u1btmp & (~MAC0_ON));
		return true;
	}
	spin_lock_irqsave(&globalmutex_power, flags);
	if (rtlhal->interfaceindex == 0) {
		u1btmp = rtl_read_byte(rtlpriv, REG_MAC0);
		rtl_write_byte(rtlpriv, REG_MAC0, u1btmp & (~MAC0_ON));
		u1btmp = rtl_read_byte(rtlpriv, REG_MAC1);
		u1btmp &= MAC1_ON;
	} else {
		u1btmp = rtl_read_byte(rtlpriv, REG_MAC1);
		rtl_write_byte(rtlpriv, REG_MAC1, u1btmp & (~MAC1_ON));
		u1btmp = rtl_read_byte(rtlpriv, REG_MAC0);
		u1btmp &= MAC0_ON;
	}
	if (u1btmp) {
		spin_unlock_irqrestore(&globalmutex_power, flags);
		return false;
	}
	u1btmp = rtl_read_byte(rtlpriv, REG_POWER_OFF_IN_PROCESS);
	u1btmp |= BIT(7);
	rtl_write_byte(rtlpriv, REG_POWER_OFF_IN_PROCESS, u1btmp);
	spin_unlock_irqrestore(&globalmutex_power, flags);
	return true;
}<|MERGE_RESOLUTION|>--- conflicted
+++ resolved
@@ -702,151 +702,6 @@
 	else
 		return;
 
-<<<<<<< HEAD
-	if (regaddr == RTXAGC_A_RATE18_06) {
-		rtlphy->mcs_txpwrlevel_origoffset[rtlphy->pwrgroup_cnt][0] =
-									 data;
-		RT_TRACE(rtlpriv, COMP_INIT, DBG_TRACE,
-			 "MCSTxPowerLevelOriginalOffset[%d][0] = 0x%ulx\n",
-			 rtlphy->pwrgroup_cnt,
-			 rtlphy->mcs_txpwrlevel_origoffset
-			 [rtlphy->pwrgroup_cnt][0]);
-	}
-	if (regaddr == RTXAGC_A_RATE54_24) {
-		rtlphy->mcs_txpwrlevel_origoffset[rtlphy->pwrgroup_cnt][1] =
-									 data;
-		RT_TRACE(rtlpriv, COMP_INIT, DBG_TRACE,
-			 "MCSTxPowerLevelOriginalOffset[%d][1] = 0x%ulx\n",
-			 rtlphy->pwrgroup_cnt,
-			 rtlphy->mcs_txpwrlevel_origoffset
-			 [rtlphy->pwrgroup_cnt][1]);
-	}
-	if (regaddr == RTXAGC_A_CCK1_MCS32) {
-		rtlphy->mcs_txpwrlevel_origoffset[rtlphy->pwrgroup_cnt][6] =
-									 data;
-		RT_TRACE(rtlpriv, COMP_INIT, DBG_TRACE,
-			 "MCSTxPowerLevelOriginalOffset[%d][6] = 0x%ulx\n",
-			 rtlphy->pwrgroup_cnt,
-			 rtlphy->mcs_txpwrlevel_origoffset
-			 [rtlphy->pwrgroup_cnt][6]);
-	}
-	if (regaddr == RTXAGC_B_CCK11_A_CCK2_11 && bitmask == 0xffffff00) {
-		rtlphy->mcs_txpwrlevel_origoffset[rtlphy->pwrgroup_cnt][7] =
-									 data;
-		RT_TRACE(rtlpriv, COMP_INIT, DBG_TRACE,
-			 "MCSTxPowerLevelOriginalOffset[%d][7] = 0x%ulx\n",
-			 rtlphy->pwrgroup_cnt,
-			 rtlphy->mcs_txpwrlevel_origoffset
-			 [rtlphy->pwrgroup_cnt][7]);
-	}
-	if (regaddr == RTXAGC_A_MCS03_MCS00) {
-		rtlphy->mcs_txpwrlevel_origoffset[rtlphy->pwrgroup_cnt][2] =
-									 data;
-		RT_TRACE(rtlpriv, COMP_INIT, DBG_TRACE,
-			 "MCSTxPowerLevelOriginalOffset[%d][2] = 0x%ulx\n",
-			 rtlphy->pwrgroup_cnt,
-			 rtlphy->mcs_txpwrlevel_origoffset
-			 [rtlphy->pwrgroup_cnt][2]);
-	}
-	if (regaddr == RTXAGC_A_MCS07_MCS04) {
-		rtlphy->mcs_txpwrlevel_origoffset[rtlphy->pwrgroup_cnt][3] =
-									 data;
-		RT_TRACE(rtlpriv, COMP_INIT, DBG_TRACE,
-			 "MCSTxPowerLevelOriginalOffset[%d][3] = 0x%ulx\n",
-			 rtlphy->pwrgroup_cnt,
-			 rtlphy->mcs_txpwrlevel_origoffset
-			 [rtlphy->pwrgroup_cnt][3]);
-	}
-	if (regaddr == RTXAGC_A_MCS11_MCS08) {
-		rtlphy->mcs_txpwrlevel_origoffset[rtlphy->pwrgroup_cnt][4] =
-									 data;
-		RT_TRACE(rtlpriv, COMP_INIT, DBG_TRACE,
-			 "MCSTxPowerLevelOriginalOffset[%d][4] = 0x%ulx\n",
-			 rtlphy->pwrgroup_cnt,
-			 rtlphy->mcs_txpwrlevel_origoffset
-			 [rtlphy->pwrgroup_cnt][4]);
-	}
-	if (regaddr == RTXAGC_A_MCS15_MCS12) {
-		rtlphy->mcs_txpwrlevel_origoffset[rtlphy->pwrgroup_cnt][5] =
-									 data;
-		RT_TRACE(rtlpriv, COMP_INIT, DBG_TRACE,
-			 "MCSTxPowerLevelOriginalOffset[%d][5] = 0x%ulx\n",
-			 rtlphy->pwrgroup_cnt,
-			 rtlphy->mcs_txpwrlevel_origoffset
-			 [rtlphy->pwrgroup_cnt][5]);
-	}
-	if (regaddr == RTXAGC_B_RATE18_06) {
-		rtlphy->mcs_txpwrlevel_origoffset[rtlphy->pwrgroup_cnt][8] =
-									 data;
-		RT_TRACE(rtlpriv, COMP_INIT, DBG_TRACE,
-			 "MCSTxPowerLevelOriginalOffset[%d][8] = 0x%ulx\n",
-			 rtlphy->pwrgroup_cnt,
-			 rtlphy->mcs_txpwrlevel_origoffset
-			 [rtlphy->pwrgroup_cnt][8]);
-	}
-	if (regaddr == RTXAGC_B_RATE54_24) {
-		rtlphy->mcs_txpwrlevel_origoffset[rtlphy->pwrgroup_cnt][9] =
-									 data;
-		RT_TRACE(rtlpriv, COMP_INIT, DBG_TRACE,
-			 "MCSTxPowerLevelOriginalOffset[%d][9] = 0x%ulx\n",
-			 rtlphy->pwrgroup_cnt,
-			 rtlphy->mcs_txpwrlevel_origoffset
-			 [rtlphy->pwrgroup_cnt][9]);
-	}
-	if (regaddr == RTXAGC_B_CCK1_55_MCS32) {
-		rtlphy->mcs_txpwrlevel_origoffset[rtlphy->pwrgroup_cnt][14] =
-									 data;
-		RT_TRACE(rtlpriv, COMP_INIT, DBG_TRACE,
-			 "MCSTxPowerLevelOriginalOffset[%d][14] = 0x%ulx\n",
-			 rtlphy->pwrgroup_cnt,
-			 rtlphy->mcs_txpwrlevel_origoffset
-			 [rtlphy->pwrgroup_cnt][14]);
-	}
-	if (regaddr == RTXAGC_B_CCK11_A_CCK2_11 && bitmask == 0x000000ff) {
-		rtlphy->mcs_txpwrlevel_origoffset[rtlphy->pwrgroup_cnt][15] =
-									 data;
-		RT_TRACE(rtlpriv, COMP_INIT, DBG_TRACE,
-			 "MCSTxPowerLevelOriginalOffset[%d][15] = 0x%ulx\n",
-			 rtlphy->pwrgroup_cnt,
-			 rtlphy->mcs_txpwrlevel_origoffset
-			 [rtlphy->pwrgroup_cnt][15]);
-	}
-	if (regaddr == RTXAGC_B_MCS03_MCS00) {
-		rtlphy->mcs_txpwrlevel_origoffset[rtlphy->pwrgroup_cnt][10] =
-									 data;
-		RT_TRACE(rtlpriv, COMP_INIT, DBG_TRACE,
-			 "MCSTxPowerLevelOriginalOffset[%d][10] = 0x%ulx\n",
-			 rtlphy->pwrgroup_cnt,
-			 rtlphy->mcs_txpwrlevel_origoffset
-			 [rtlphy->pwrgroup_cnt][10]);
-	}
-	if (regaddr == RTXAGC_B_MCS07_MCS04) {
-		rtlphy->mcs_txpwrlevel_origoffset[rtlphy->pwrgroup_cnt][11] =
-									 data;
-		RT_TRACE(rtlpriv, COMP_INIT, DBG_TRACE,
-			 "MCSTxPowerLevelOriginalOffset[%d][11] = 0x%ulx\n",
-			 rtlphy->pwrgroup_cnt,
-			 rtlphy->mcs_txpwrlevel_origoffset
-			 [rtlphy->pwrgroup_cnt][11]);
-	}
-	if (regaddr == RTXAGC_B_MCS11_MCS08) {
-		rtlphy->mcs_txpwrlevel_origoffset[rtlphy->pwrgroup_cnt][12] =
-									 data;
-		RT_TRACE(rtlpriv, COMP_INIT, DBG_TRACE,
-			 "MCSTxPowerLevelOriginalOffset[%d][12] = 0x%ulx\n",
-			 rtlphy->pwrgroup_cnt,
-			 rtlphy->mcs_txpwrlevel_origoffset
-			 [rtlphy->pwrgroup_cnt][12]);
-	}
-	if (regaddr == RTXAGC_B_MCS15_MCS12) {
-		rtlphy->mcs_txpwrlevel_origoffset[rtlphy->pwrgroup_cnt][13] =
-									 data;
-		RT_TRACE(rtlpriv, COMP_INIT, DBG_TRACE,
-			 "MCSTxPowerLevelOriginalOffset[%d][13] = 0x%ulx\n",
-			 rtlphy->pwrgroup_cnt,
-			 rtlphy->mcs_txpwrlevel_origoffset
-			 [rtlphy->pwrgroup_cnt][13]);
-=======
 	rtlphy->mcs_txpwrlevel_origoffset[rtlphy->pwrgroup_cnt][index] = data;
 	RT_TRACE(rtlpriv, COMP_INIT, DBG_TRACE,
 		 "MCSTxPowerLevelOriginalOffset[%d][%d] = 0x%ulx\n",
@@ -854,7 +709,6 @@
 		 rtlphy->mcs_txpwrlevel_origoffset
 		 [rtlphy->pwrgroup_cnt][index]);
 	if (index == 13)
->>>>>>> c288ec61
 		rtlphy->pwrgroup_cnt++;
 }
 
@@ -904,11 +758,7 @@
 	RT_TRACE(rtlpriv, COMP_INIT, DBG_TRACE, "==>\n");
 	rtstatus = _rtl92d_phy_config_bb_with_headerfile(hw,
 		BASEBAND_CONFIG_PHY_REG);
-<<<<<<< HEAD
 	if (!rtstatus) {
-=======
-	if (rtstatus != true) {
->>>>>>> c288ec61
 		RT_TRACE(rtlpriv, COMP_ERR, DBG_EMERG, "Write BB Reg Fail!!\n");
 		return false;
 	}
@@ -923,21 +773,13 @@
 		rtstatus = _rtl92d_phy_config_bb_with_pgheaderfile(hw,
 			BASEBAND_CONFIG_PHY_REG);
 	}
-<<<<<<< HEAD
 	if (!rtstatus) {
-=======
-	if (rtstatus != true) {
->>>>>>> c288ec61
 		RT_TRACE(rtlpriv, COMP_ERR, DBG_EMERG, "BB_PG Reg Fail!!\n");
 		return false;
 	}
 	rtstatus = _rtl92d_phy_config_bb_with_headerfile(hw,
 		BASEBAND_CONFIG_AGC_TAB);
-<<<<<<< HEAD
 	if (!rtstatus) {
-=======
-	if (rtstatus != true) {
->>>>>>> c288ec61
 		RT_TRACE(rtlpriv, COMP_ERR, DBG_EMERG, "AGC Table Fail\n");
 		return false;
 	}
