--- conflicted
+++ resolved
@@ -82,8 +82,6 @@
 			 mt7915_radar_trigger, "%lld\n");
 
 static int
-<<<<<<< HEAD
-=======
 mt7915_muru_debug_set(void *data, u64 val)
 {
 	struct mt7915_dev *dev = data;
@@ -303,7 +301,6 @@
 DEFINE_SHOW_ATTRIBUTE(mt7915_muru_stats);
 
 static int
->>>>>>> 754e0b0e
 mt7915_fw_debug_wm_set(void *data, u64 val)
 {
 	struct mt7915_dev *dev = data;
@@ -534,17 +531,10 @@
 	val = mt76_rr(dev, base + MT_FL_Q_EMPTY);
 	for (i = 0; i < size; i++) {
 		u32 ctrl, head, tail, queued;
-<<<<<<< HEAD
 
 		if (val & BIT(map[i].index))
 			continue;
 
-=======
-
-		if (val & BIT(map[i].index))
-			continue;
-
->>>>>>> 754e0b0e
 		ctrl = BIT(31) | (map[i].pid << 10) | (map[i].qid << 24);
 		mt76_wr(dev, base + MT_FL_Q0_CTRL, ctrl);
 
@@ -584,13 +574,8 @@
 		qlen = mt76_get_field(dev, MT_PLE_BASE + MT_FL_Q3_CTRL,
 				      GENMASK(11, 0));
 		seq_printf(s, "\tSTA %pM wcid %d: AC%d%d queued:%d\n",
-<<<<<<< HEAD
-			   sta->addr, msta->wcid.idx, msta->vif->wmm_idx,
-			   ac, qlen);
-=======
 			   sta->addr, msta->wcid.idx,
 			   msta->vif->mt76.wmm_idx, ac, qlen);
->>>>>>> 754e0b0e
 	}
 }
 
@@ -762,13 +747,9 @@
 	dir = mt76_register_debugfs_fops(phy->mt76, NULL);
 	if (!dir)
 		return -ENOMEM;
-<<<<<<< HEAD
-
-=======
 	debugfs_create_file("muru_debug", 0600, dir, dev, &fops_muru_debug);
 	debugfs_create_file("muru_stats", 0400, dir, phy,
 			    &mt7915_muru_stats_fops);
->>>>>>> 754e0b0e
 	debugfs_create_file("hw-queues", 0400, dir, phy,
 			    &mt7915_hw_queues_fops);
 	debugfs_create_file("xmit-queues", 0400, dir, phy,
