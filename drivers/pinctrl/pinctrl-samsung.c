--- conflicted
+++ resolved
@@ -970,16 +970,13 @@
 		.data = (void *)exynos4210_pin_ctrl },
 	{ .compatible = "samsung,exynos4x12-pinctrl",
 		.data = (void *)exynos4x12_pin_ctrl },
-<<<<<<< HEAD
+	{ .compatible = "samsung,exynos5250-pinctrl",
+		.data = (void *)exynos5250_pin_ctrl },
 #endif
 #ifdef CONFIG_PINCTRL_S3C64XX
 	{ .compatible = "samsung,s3c64xx-pinctrl",
 		.data = s3c64xx_pin_ctrl },
 #endif
-=======
-	{ .compatible = "samsung,exynos5250-pinctrl",
-		.data = (void *)exynos5250_pin_ctrl },
->>>>>>> bc8fd900
 	{},
 };
 MODULE_DEVICE_TABLE(of, samsung_pinctrl_dt_match);
