/*
 * storage_common.c -- Common definitions for mass storage functionality
 *
 * Copyright (C) 2003-2008 Alan Stern
 * Copyeight (C) 2009 Samsung Electronics
 * Author: Michal Nazarewicz (mina86@mina86.com)
 *
 * This program is free software; you can redistribute it and/or modify
 * it under the terms of the GNU General Public License as published by
 * the Free Software Foundation; either version 2 of the License, or
 * (at your option) any later version.
 */

/*
 * This file requires the following identifiers used in USB strings to
 * be defined (each of type pointer to char):
 *  - fsg_string_interface    -- name of the interface
 */

/*
 * When USB_GADGET_DEBUG_FILES is defined the module param num_buffers
 * sets the number of pipeline buffers (length of the fsg_buffhd array).
 * The valid range of num_buffers is: num >= 2 && num <= 4.
 */

#include <linux/module.h>
#include <linux/blkdev.h>
#include <linux/file.h>
#include <linux/fs.h>
#include <linux/usb/composite.h>

<<<<<<< HEAD
#include <linux/usb/storage.h>
#include <scsi/scsi.h>
#include <asm/unaligned.h>


/*
 * Thanks to NetChip Technologies for donating this product ID.
 *
 * DO NOT REUSE THESE IDs with any other driver!!  Ever!!
 * Instead:  allocate your own, using normal USB-IF procedures.
 */
#define FSG_VENDOR_ID	0x0525	/* NetChip */
#define FSG_PRODUCT_ID	0xa4a5	/* Linux-USB File-backed Storage Gadget */


/*-------------------------------------------------------------------------*/


#ifndef DEBUG
#undef VERBOSE_DEBUG
#undef DUMP_MSGS
#endif /* !DEBUG */

#ifdef VERBOSE_DEBUG
#define VLDBG	LDBG
#else
#define VLDBG(lun, fmt, args...) do { } while (0)
#endif /* VERBOSE_DEBUG */

#define LDBG(lun, fmt, args...)   dev_dbg (&(lun)->dev, fmt, ## args)
#define LERROR(lun, fmt, args...) dev_err (&(lun)->dev, fmt, ## args)
#define LWARN(lun, fmt, args...)  dev_warn(&(lun)->dev, fmt, ## args)
#define LINFO(lun, fmt, args...)  dev_info(&(lun)->dev, fmt, ## args)


#ifdef DUMP_MSGS

#  define dump_msg(fsg, /* const char * */ label,			\
		   /* const u8 * */ buf, /* unsigned */ length) do {	\
	if (length < 512) {						\
		DBG(fsg, "%s, length %u:\n", label, length);		\
		print_hex_dump(KERN_DEBUG, "", DUMP_PREFIX_OFFSET,	\
			       16, 1, buf, length, 0);			\
	}								\
} while (0)

#  define dump_cdb(fsg) do { } while (0)

#else

#  define dump_msg(fsg, /* const char * */ label, \
		   /* const u8 * */ buf, /* unsigned */ length) do { } while (0)

#  ifdef VERBOSE_DEBUG

#    define dump_cdb(fsg)						\
	print_hex_dump(KERN_DEBUG, "SCSI CDB: ", DUMP_PREFIX_NONE,	\
		       16, 1, (fsg)->cmnd, (fsg)->cmnd_size, 0)		\

#  else

#    define dump_cdb(fsg) do { } while (0)

#  endif /* VERBOSE_DEBUG */

#endif /* DUMP_MSGS */

/*-------------------------------------------------------------------------*/

/* Length of a SCSI Command Data Block */
#define MAX_COMMAND_SIZE	16

/* SCSI Sense Key/Additional Sense Code/ASC Qualifier values */
#define SS_NO_SENSE				0
#define SS_COMMUNICATION_FAILURE		0x040800
#define SS_INVALID_COMMAND			0x052000
#define SS_INVALID_FIELD_IN_CDB			0x052400
#define SS_LOGICAL_BLOCK_ADDRESS_OUT_OF_RANGE	0x052100
#define SS_LOGICAL_UNIT_NOT_SUPPORTED		0x052500
#define SS_MEDIUM_NOT_PRESENT			0x023a00
#define SS_MEDIUM_REMOVAL_PREVENTED		0x055302
#define SS_NOT_READY_TO_READY_TRANSITION	0x062800
#define SS_RESET_OCCURRED			0x062900
#define SS_SAVING_PARAMETERS_NOT_SUPPORTED	0x053900
#define SS_UNRECOVERED_READ_ERROR		0x031100
#define SS_WRITE_ERROR				0x030c02
#define SS_WRITE_PROTECTED			0x072700

#define SK(x)		((u8) ((x) >> 16))	/* Sense Key byte, etc. */
#define ASC(x)		((u8) ((x) >> 8))
#define ASCQ(x)		((u8) (x))


/*-------------------------------------------------------------------------*/


struct fsg_lun {
	struct file	*filp;
	loff_t		file_length;
	loff_t		num_sectors;

	unsigned int	initially_ro:1;
	unsigned int	ro:1;
	unsigned int	removable:1;
	unsigned int	cdrom:1;
	unsigned int	prevent_medium_removal:1;
	unsigned int	registered:1;
	unsigned int	info_valid:1;
	unsigned int	nofua:1;

	u32		sense_data;
	u32		sense_data_info;
	u32		unit_attention_data;

	unsigned int	blkbits;	/* Bits of logical block size of bound block device */
	unsigned int	blksize;	/* logical block size of bound block device */
	struct device	dev;
};

static inline bool fsg_lun_is_open(struct fsg_lun *curlun)
{
	return curlun->filp != NULL;
}

static inline struct fsg_lun *fsg_lun_from_dev(struct device *dev)
{
	return container_of(dev, struct fsg_lun, dev);
}


/* Big enough to hold our biggest descriptor */
#define EP0_BUFSIZE	256
#define DELAYED_STATUS	(EP0_BUFSIZE + 999)	/* An impossibly large value */

#ifdef CONFIG_USB_GADGET_DEBUG_FILES

static unsigned int fsg_num_buffers = CONFIG_USB_GADGET_STORAGE_NUM_BUFFERS;
module_param_named(num_buffers, fsg_num_buffers, uint, S_IRUGO);
MODULE_PARM_DESC(num_buffers, "Number of pipeline buffers");

#else

/*
 * Number of buffers we will use.
 * 2 is usually enough for good buffering pipeline
 */
#define fsg_num_buffers	CONFIG_USB_GADGET_STORAGE_NUM_BUFFERS

#endif /* CONFIG_USB_GADGET_DEBUG_FILES */

/* check if fsg_num_buffers is within a valid range */
static inline int fsg_num_buffers_validate(void)
{
	if (fsg_num_buffers >= 2 && fsg_num_buffers <= 4)
		return 0;
	pr_err("fsg_num_buffers %u is out of range (%d to %d)\n",
	       fsg_num_buffers, 2 ,4);
	return -EINVAL;
}

/* Default size of buffer length. */
#define FSG_BUFLEN	((u32)16384)

/* Maximal number of LUNs supported in mass storage function */
#define FSG_MAX_LUNS	8

enum fsg_buffer_state {
	BUF_STATE_EMPTY = 0,
	BUF_STATE_FULL,
	BUF_STATE_BUSY
};

struct fsg_buffhd {
	void				*buf;
	enum fsg_buffer_state		state;
	struct fsg_buffhd		*next;

	/*
	 * The NetChip 2280 is faster, and handles some protocol faults
	 * better, if we don't submit any short bulk-out read requests.
	 * So we will record the intended request length here.
	 */
	unsigned int			bulk_out_intended_length;

	struct usb_request		*inreq;
	int				inreq_busy;
	struct usb_request		*outreq;
	int				outreq_busy;
};

enum fsg_state {
	/* This one isn't used anywhere */
	FSG_STATE_COMMAND_PHASE = -10,
	FSG_STATE_DATA_PHASE,
	FSG_STATE_STATUS_PHASE,

	FSG_STATE_IDLE = 0,
	FSG_STATE_ABORT_BULK_OUT,
	FSG_STATE_RESET,
	FSG_STATE_INTERFACE_CHANGE,
	FSG_STATE_CONFIG_CHANGE,
	FSG_STATE_DISCONNECT,
	FSG_STATE_EXIT,
	FSG_STATE_TERMINATED
};

enum data_direction {
	DATA_DIR_UNKNOWN = 0,
	DATA_DIR_FROM_HOST,
	DATA_DIR_TO_HOST,
	DATA_DIR_NONE
};


/*-------------------------------------------------------------------------*/


static inline u32 get_unaligned_be24(u8 *buf)
{
	return 0xffffff & (u32) get_unaligned_be32(buf - 1);
}


/*-------------------------------------------------------------------------*/


enum {
	FSG_STRING_INTERFACE
};

=======
#include "storage_common.h"
>>>>>>> d8ec26d7

/* There is only one interface. */

struct usb_interface_descriptor fsg_intf_desc = {
	.bLength =		sizeof fsg_intf_desc,
	.bDescriptorType =	USB_DT_INTERFACE,

	.bNumEndpoints =	2,		/* Adjusted during fsg_bind() */
	.bInterfaceClass =	USB_CLASS_MASS_STORAGE,
	.bInterfaceSubClass =	USB_SC_SCSI,	/* Adjusted during fsg_bind() */
	.bInterfaceProtocol =	USB_PR_BULK,	/* Adjusted during fsg_bind() */
	.iInterface =		FSG_STRING_INTERFACE,
};
EXPORT_SYMBOL(fsg_intf_desc);

/*
 * Three full-speed endpoint descriptors: bulk-in, bulk-out, and
 * interrupt-in.
 */

struct usb_endpoint_descriptor fsg_fs_bulk_in_desc = {
	.bLength =		USB_DT_ENDPOINT_SIZE,
	.bDescriptorType =	USB_DT_ENDPOINT,

	.bEndpointAddress =	USB_DIR_IN,
	.bmAttributes =		USB_ENDPOINT_XFER_BULK,
	/* wMaxPacketSize set by autoconfiguration */
};
EXPORT_SYMBOL(fsg_fs_bulk_in_desc);

struct usb_endpoint_descriptor fsg_fs_bulk_out_desc = {
	.bLength =		USB_DT_ENDPOINT_SIZE,
	.bDescriptorType =	USB_DT_ENDPOINT,

	.bEndpointAddress =	USB_DIR_OUT,
	.bmAttributes =		USB_ENDPOINT_XFER_BULK,
	/* wMaxPacketSize set by autoconfiguration */
};
EXPORT_SYMBOL(fsg_fs_bulk_out_desc);

struct usb_descriptor_header *fsg_fs_function[] = {
	(struct usb_descriptor_header *) &fsg_intf_desc,
	(struct usb_descriptor_header *) &fsg_fs_bulk_in_desc,
	(struct usb_descriptor_header *) &fsg_fs_bulk_out_desc,
	NULL,
};
EXPORT_SYMBOL(fsg_fs_function);


/*
 * USB 2.0 devices need to expose both high speed and full speed
 * descriptors, unless they only run at full speed.
 *
 * That means alternate endpoint descriptors (bigger packets)
 * and a "device qualifier" ... plus more construction options
 * for the configuration descriptor.
 */
struct usb_endpoint_descriptor fsg_hs_bulk_in_desc = {
	.bLength =		USB_DT_ENDPOINT_SIZE,
	.bDescriptorType =	USB_DT_ENDPOINT,

	/* bEndpointAddress copied from fs_bulk_in_desc during fsg_bind() */
	.bmAttributes =		USB_ENDPOINT_XFER_BULK,
	.wMaxPacketSize =	cpu_to_le16(512),
};
EXPORT_SYMBOL(fsg_hs_bulk_in_desc);

struct usb_endpoint_descriptor fsg_hs_bulk_out_desc = {
	.bLength =		USB_DT_ENDPOINT_SIZE,
	.bDescriptorType =	USB_DT_ENDPOINT,

	/* bEndpointAddress copied from fs_bulk_out_desc during fsg_bind() */
	.bmAttributes =		USB_ENDPOINT_XFER_BULK,
	.wMaxPacketSize =	cpu_to_le16(512),
	.bInterval =		1,	/* NAK every 1 uframe */
};
EXPORT_SYMBOL(fsg_hs_bulk_out_desc);


struct usb_descriptor_header *fsg_hs_function[] = {
	(struct usb_descriptor_header *) &fsg_intf_desc,
	(struct usb_descriptor_header *) &fsg_hs_bulk_in_desc,
	(struct usb_descriptor_header *) &fsg_hs_bulk_out_desc,
	NULL,
};
EXPORT_SYMBOL(fsg_hs_function);

struct usb_endpoint_descriptor fsg_ss_bulk_in_desc = {
	.bLength =		USB_DT_ENDPOINT_SIZE,
	.bDescriptorType =	USB_DT_ENDPOINT,

	/* bEndpointAddress copied from fs_bulk_in_desc during fsg_bind() */
	.bmAttributes =		USB_ENDPOINT_XFER_BULK,
	.wMaxPacketSize =	cpu_to_le16(1024),
};
EXPORT_SYMBOL(fsg_ss_bulk_in_desc);

struct usb_ss_ep_comp_descriptor fsg_ss_bulk_in_comp_desc = {
	.bLength =		sizeof(fsg_ss_bulk_in_comp_desc),
	.bDescriptorType =	USB_DT_SS_ENDPOINT_COMP,

	/*.bMaxBurst =		DYNAMIC, */
};
EXPORT_SYMBOL(fsg_ss_bulk_in_comp_desc);

struct usb_endpoint_descriptor fsg_ss_bulk_out_desc = {
	.bLength =		USB_DT_ENDPOINT_SIZE,
	.bDescriptorType =	USB_DT_ENDPOINT,

	/* bEndpointAddress copied from fs_bulk_out_desc during fsg_bind() */
	.bmAttributes =		USB_ENDPOINT_XFER_BULK,
	.wMaxPacketSize =	cpu_to_le16(1024),
};
EXPORT_SYMBOL(fsg_ss_bulk_out_desc);

struct usb_ss_ep_comp_descriptor fsg_ss_bulk_out_comp_desc = {
	.bLength =		sizeof(fsg_ss_bulk_in_comp_desc),
	.bDescriptorType =	USB_DT_SS_ENDPOINT_COMP,

	/*.bMaxBurst =		DYNAMIC, */
};
EXPORT_SYMBOL(fsg_ss_bulk_out_comp_desc);

struct usb_descriptor_header *fsg_ss_function[] = {
	(struct usb_descriptor_header *) &fsg_intf_desc,
	(struct usb_descriptor_header *) &fsg_ss_bulk_in_desc,
	(struct usb_descriptor_header *) &fsg_ss_bulk_in_comp_desc,
	(struct usb_descriptor_header *) &fsg_ss_bulk_out_desc,
	(struct usb_descriptor_header *) &fsg_ss_bulk_out_comp_desc,
	NULL,
};
EXPORT_SYMBOL(fsg_ss_function);


 /*-------------------------------------------------------------------------*/

/*
 * If the next two routines are called while the gadget is registered,
 * the caller must own fsg->filesem for writing.
 */

void fsg_lun_close(struct fsg_lun *curlun)
{
	if (curlun->filp) {
		LDBG(curlun, "close backing file\n");
		fput(curlun->filp);
		curlun->filp = NULL;
	}
}
EXPORT_SYMBOL(fsg_lun_close);

int fsg_lun_open(struct fsg_lun *curlun, const char *filename)
{
	int				ro;
	struct file			*filp = NULL;
	int				rc = -EINVAL;
	struct inode			*inode = NULL;
	loff_t				size;
	loff_t				num_sectors;
	loff_t				min_sectors;
	unsigned int			blkbits;
	unsigned int			blksize;

	/* R/W if we can, R/O if we must */
	ro = curlun->initially_ro;
	if (!ro) {
		filp = filp_open(filename, O_RDWR | O_LARGEFILE, 0);
		if (PTR_ERR(filp) == -EROFS || PTR_ERR(filp) == -EACCES)
			ro = 1;
	}
	if (ro)
		filp = filp_open(filename, O_RDONLY | O_LARGEFILE, 0);
	if (IS_ERR(filp)) {
		LINFO(curlun, "unable to open backing file: %s\n", filename);
		return PTR_ERR(filp);
	}

	if (!(filp->f_mode & FMODE_WRITE))
		ro = 1;

	inode = file_inode(filp);
	if ((!S_ISREG(inode->i_mode) && !S_ISBLK(inode->i_mode))) {
		LINFO(curlun, "invalid file type: %s\n", filename);
		goto out;
	}

	/*
	 * If we can't read the file, it's no good.
	 * If we can't write the file, use it read-only.
	 */
	if (!(filp->f_op->read || filp->f_op->aio_read)) {
		LINFO(curlun, "file not readable: %s\n", filename);
		goto out;
	}
	if (!(filp->f_op->write || filp->f_op->aio_write))
		ro = 1;

	size = i_size_read(inode->i_mapping->host);
	if (size < 0) {
		LINFO(curlun, "unable to find file size: %s\n", filename);
		rc = (int) size;
		goto out;
	}

	if (curlun->cdrom) {
		blksize = 2048;
		blkbits = 11;
	} else if (inode->i_bdev) {
		blksize = bdev_logical_block_size(inode->i_bdev);
		blkbits = blksize_bits(blksize);
	} else {
		blksize = 512;
		blkbits = 9;
	}

	num_sectors = size >> blkbits; /* File size in logic-block-size blocks */
	min_sectors = 1;
	if (curlun->cdrom) {
		min_sectors = 300;	/* Smallest track is 300 frames */
		if (num_sectors >= 256*60*75) {
			num_sectors = 256*60*75 - 1;
			LINFO(curlun, "file too big: %s\n", filename);
			LINFO(curlun, "using only first %d blocks\n",
					(int) num_sectors);
		}
	}
	if (num_sectors < min_sectors) {
		LINFO(curlun, "file too small: %s\n", filename);
		rc = -ETOOSMALL;
		goto out;
	}

	if (fsg_lun_is_open(curlun))
		fsg_lun_close(curlun);

	curlun->blksize = blksize;
	curlun->blkbits = blkbits;
	curlun->ro = ro;
	curlun->filp = filp;
	curlun->file_length = size;
	curlun->num_sectors = num_sectors;
	LDBG(curlun, "open backing file: %s\n", filename);
	return 0;

out:
	fput(filp);
	return rc;
}
EXPORT_SYMBOL(fsg_lun_open);


/*-------------------------------------------------------------------------*/

/*
 * Sync the file data, don't bother with the metadata.
 * This code was copied from fs/buffer.c:sys_fdatasync().
 */
int fsg_lun_fsync_sub(struct fsg_lun *curlun)
{
	struct file	*filp = curlun->filp;

	if (curlun->ro || !filp)
		return 0;
	return vfs_fsync(filp, 1);
}
EXPORT_SYMBOL(fsg_lun_fsync_sub);

void store_cdrom_address(u8 *dest, int msf, u32 addr)
{
	if (msf) {
		/* Convert to Minutes-Seconds-Frames */
		addr >>= 2;		/* Convert to 2048-byte frames */
		addr += 2*75;		/* Lead-in occupies 2 seconds */
		dest[3] = addr % 75;	/* Frames */
		addr /= 75;
		dest[2] = addr % 60;	/* Seconds */
		addr /= 60;
		dest[1] = addr;		/* Minutes */
		dest[0] = 0;		/* Reserved */
	} else {
		/* Absolute sector */
		put_unaligned_be32(addr, dest);
	}
}
EXPORT_SYMBOL(store_cdrom_address);

/*-------------------------------------------------------------------------*/


<<<<<<< HEAD
static ssize_t ro_show(struct device *dev, struct device_attribute *attr,
		       char *buf)
=======
ssize_t fsg_show_ro(struct fsg_lun *curlun, char *buf)
>>>>>>> d8ec26d7
{
	return sprintf(buf, "%d\n", fsg_lun_is_open(curlun)
				  ? curlun->ro
				  : curlun->initially_ro);
}
EXPORT_SYMBOL(fsg_show_ro);

<<<<<<< HEAD
static ssize_t nofua_show(struct device *dev, struct device_attribute *attr,
			  char *buf)
=======
ssize_t fsg_show_nofua(struct fsg_lun *curlun, char *buf)
>>>>>>> d8ec26d7
{
	return sprintf(buf, "%u\n", curlun->nofua);
}
EXPORT_SYMBOL(fsg_show_nofua);

<<<<<<< HEAD
static ssize_t file_show(struct device *dev, struct device_attribute *attr,
			 char *buf)
=======
ssize_t fsg_show_file(struct fsg_lun *curlun, struct rw_semaphore *filesem,
		      char *buf)
>>>>>>> d8ec26d7
{
	char		*p;
	ssize_t		rc;

	down_read(filesem);
	if (fsg_lun_is_open(curlun)) {	/* Get the complete pathname */
		p = d_path(&curlun->filp->f_path, buf, PAGE_SIZE - 1);
		if (IS_ERR(p))
			rc = PTR_ERR(p);
		else {
			rc = strlen(p);
			memmove(buf, p, rc);
			buf[rc] = '\n';		/* Add a newline */
			buf[++rc] = 0;
		}
	} else {				/* No file, return 0 bytes */
		*buf = 0;
		rc = 0;
	}
	up_read(filesem);
	return rc;
}
EXPORT_SYMBOL(fsg_show_file);

ssize_t fsg_show_cdrom(struct fsg_lun *curlun, char *buf)
{
	return sprintf(buf, "%u\n", curlun->cdrom);
}
EXPORT_SYMBOL(fsg_show_cdrom);

<<<<<<< HEAD
static ssize_t ro_store(struct device *dev, struct device_attribute *attr,
			const char *buf, size_t count)
=======
ssize_t fsg_show_removable(struct fsg_lun *curlun, char *buf)
{
	return sprintf(buf, "%u\n", curlun->removable);
}
EXPORT_SYMBOL(fsg_show_removable);

/*
 * The caller must hold fsg->filesem for reading when calling this function.
 */
static ssize_t _fsg_store_ro(struct fsg_lun *curlun, bool ro)
{
	if (fsg_lun_is_open(curlun)) {
		LDBG(curlun, "read-only status change prevented\n");
		return -EBUSY;
	}

	curlun->ro = ro;
	curlun->initially_ro = ro;
	LDBG(curlun, "read-only status set to %d\n", curlun->ro);

	return 0;
}

ssize_t fsg_store_ro(struct fsg_lun *curlun, struct rw_semaphore *filesem,
		     const char *buf, size_t count)
>>>>>>> d8ec26d7
{
	ssize_t		rc;
	bool		ro;

	rc = strtobool(buf, &ro);
	if (rc)
		return rc;

	/*
	 * Allow the write-enable status to change only while the
	 * backing file is closed.
	 */
	down_read(filesem);
	rc = _fsg_store_ro(curlun, ro);
	if (!rc)
		rc = count;
	up_read(filesem);

	return rc;
}
EXPORT_SYMBOL(fsg_store_ro);

<<<<<<< HEAD
static ssize_t nofua_store(struct device *dev, struct device_attribute *attr,
			   const char *buf, size_t count)
=======
ssize_t fsg_store_nofua(struct fsg_lun *curlun, const char *buf, size_t count)
>>>>>>> d8ec26d7
{
	bool		nofua;
	int		ret;

	ret = strtobool(buf, &nofua);
	if (ret)
		return ret;

	/* Sync data when switching from async mode to sync */
	if (!nofua && curlun->nofua)
		fsg_lun_fsync_sub(curlun);

	curlun->nofua = nofua;

	return count;
}
EXPORT_SYMBOL(fsg_store_nofua);

<<<<<<< HEAD
static ssize_t file_store(struct device *dev, struct device_attribute *attr,
			  const char *buf, size_t count)
=======
ssize_t fsg_store_file(struct fsg_lun *curlun, struct rw_semaphore *filesem,
		       const char *buf, size_t count)
>>>>>>> d8ec26d7
{
	int		rc = 0;

	if (curlun->prevent_medium_removal && fsg_lun_is_open(curlun)) {
		LDBG(curlun, "eject attempt prevented\n");
		return -EBUSY;				/* "Door is locked" */
	}

	/* Remove a trailing newline */
	if (count > 0 && buf[count-1] == '\n')
		((char *) buf)[count-1] = 0;		/* Ugh! */

	/* Load new medium */
	down_write(filesem);
	if (count > 0 && buf[0]) {
		/* fsg_lun_open() will close existing file if any. */
		rc = fsg_lun_open(curlun, buf);
		if (rc == 0)
			curlun->unit_attention_data =
					SS_NOT_READY_TO_READY_TRANSITION;
	} else if (fsg_lun_is_open(curlun)) {
		fsg_lun_close(curlun);
		curlun->unit_attention_data = SS_MEDIUM_NOT_PRESENT;
	}
	up_write(filesem);
	return (rc < 0 ? rc : count);
}
EXPORT_SYMBOL(fsg_store_file);

ssize_t fsg_store_cdrom(struct fsg_lun *curlun, struct rw_semaphore *filesem,
			const char *buf, size_t count)
{
	bool		cdrom;
	int		ret;

	ret = strtobool(buf, &cdrom);
	if (ret)
		return ret;

	down_read(filesem);
	ret = cdrom ? _fsg_store_ro(curlun, true) : 0;

	if (!ret) {
		curlun->cdrom = cdrom;
		ret = count;
	}
	up_read(filesem);

	return ret;
}
EXPORT_SYMBOL(fsg_store_cdrom);

ssize_t fsg_store_removable(struct fsg_lun *curlun, const char *buf,
			    size_t count)
{
	bool		removable;
	int		ret;

	ret = strtobool(buf, &removable);
	if (ret)
		return ret;

	curlun->removable = removable;

	return count;
}
EXPORT_SYMBOL(fsg_store_removable);

MODULE_LICENSE("GPL");<|MERGE_RESOLUTION|>--- conflicted
+++ resolved
@@ -29,240 +29,7 @@
 #include <linux/fs.h>
 #include <linux/usb/composite.h>
 
-<<<<<<< HEAD
-#include <linux/usb/storage.h>
-#include <scsi/scsi.h>
-#include <asm/unaligned.h>
-
-
-/*
- * Thanks to NetChip Technologies for donating this product ID.
- *
- * DO NOT REUSE THESE IDs with any other driver!!  Ever!!
- * Instead:  allocate your own, using normal USB-IF procedures.
- */
-#define FSG_VENDOR_ID	0x0525	/* NetChip */
-#define FSG_PRODUCT_ID	0xa4a5	/* Linux-USB File-backed Storage Gadget */
-
-
-/*-------------------------------------------------------------------------*/
-
-
-#ifndef DEBUG
-#undef VERBOSE_DEBUG
-#undef DUMP_MSGS
-#endif /* !DEBUG */
-
-#ifdef VERBOSE_DEBUG
-#define VLDBG	LDBG
-#else
-#define VLDBG(lun, fmt, args...) do { } while (0)
-#endif /* VERBOSE_DEBUG */
-
-#define LDBG(lun, fmt, args...)   dev_dbg (&(lun)->dev, fmt, ## args)
-#define LERROR(lun, fmt, args...) dev_err (&(lun)->dev, fmt, ## args)
-#define LWARN(lun, fmt, args...)  dev_warn(&(lun)->dev, fmt, ## args)
-#define LINFO(lun, fmt, args...)  dev_info(&(lun)->dev, fmt, ## args)
-
-
-#ifdef DUMP_MSGS
-
-#  define dump_msg(fsg, /* const char * */ label,			\
-		   /* const u8 * */ buf, /* unsigned */ length) do {	\
-	if (length < 512) {						\
-		DBG(fsg, "%s, length %u:\n", label, length);		\
-		print_hex_dump(KERN_DEBUG, "", DUMP_PREFIX_OFFSET,	\
-			       16, 1, buf, length, 0);			\
-	}								\
-} while (0)
-
-#  define dump_cdb(fsg) do { } while (0)
-
-#else
-
-#  define dump_msg(fsg, /* const char * */ label, \
-		   /* const u8 * */ buf, /* unsigned */ length) do { } while (0)
-
-#  ifdef VERBOSE_DEBUG
-
-#    define dump_cdb(fsg)						\
-	print_hex_dump(KERN_DEBUG, "SCSI CDB: ", DUMP_PREFIX_NONE,	\
-		       16, 1, (fsg)->cmnd, (fsg)->cmnd_size, 0)		\
-
-#  else
-
-#    define dump_cdb(fsg) do { } while (0)
-
-#  endif /* VERBOSE_DEBUG */
-
-#endif /* DUMP_MSGS */
-
-/*-------------------------------------------------------------------------*/
-
-/* Length of a SCSI Command Data Block */
-#define MAX_COMMAND_SIZE	16
-
-/* SCSI Sense Key/Additional Sense Code/ASC Qualifier values */
-#define SS_NO_SENSE				0
-#define SS_COMMUNICATION_FAILURE		0x040800
-#define SS_INVALID_COMMAND			0x052000
-#define SS_INVALID_FIELD_IN_CDB			0x052400
-#define SS_LOGICAL_BLOCK_ADDRESS_OUT_OF_RANGE	0x052100
-#define SS_LOGICAL_UNIT_NOT_SUPPORTED		0x052500
-#define SS_MEDIUM_NOT_PRESENT			0x023a00
-#define SS_MEDIUM_REMOVAL_PREVENTED		0x055302
-#define SS_NOT_READY_TO_READY_TRANSITION	0x062800
-#define SS_RESET_OCCURRED			0x062900
-#define SS_SAVING_PARAMETERS_NOT_SUPPORTED	0x053900
-#define SS_UNRECOVERED_READ_ERROR		0x031100
-#define SS_WRITE_ERROR				0x030c02
-#define SS_WRITE_PROTECTED			0x072700
-
-#define SK(x)		((u8) ((x) >> 16))	/* Sense Key byte, etc. */
-#define ASC(x)		((u8) ((x) >> 8))
-#define ASCQ(x)		((u8) (x))
-
-
-/*-------------------------------------------------------------------------*/
-
-
-struct fsg_lun {
-	struct file	*filp;
-	loff_t		file_length;
-	loff_t		num_sectors;
-
-	unsigned int	initially_ro:1;
-	unsigned int	ro:1;
-	unsigned int	removable:1;
-	unsigned int	cdrom:1;
-	unsigned int	prevent_medium_removal:1;
-	unsigned int	registered:1;
-	unsigned int	info_valid:1;
-	unsigned int	nofua:1;
-
-	u32		sense_data;
-	u32		sense_data_info;
-	u32		unit_attention_data;
-
-	unsigned int	blkbits;	/* Bits of logical block size of bound block device */
-	unsigned int	blksize;	/* logical block size of bound block device */
-	struct device	dev;
-};
-
-static inline bool fsg_lun_is_open(struct fsg_lun *curlun)
-{
-	return curlun->filp != NULL;
-}
-
-static inline struct fsg_lun *fsg_lun_from_dev(struct device *dev)
-{
-	return container_of(dev, struct fsg_lun, dev);
-}
-
-
-/* Big enough to hold our biggest descriptor */
-#define EP0_BUFSIZE	256
-#define DELAYED_STATUS	(EP0_BUFSIZE + 999)	/* An impossibly large value */
-
-#ifdef CONFIG_USB_GADGET_DEBUG_FILES
-
-static unsigned int fsg_num_buffers = CONFIG_USB_GADGET_STORAGE_NUM_BUFFERS;
-module_param_named(num_buffers, fsg_num_buffers, uint, S_IRUGO);
-MODULE_PARM_DESC(num_buffers, "Number of pipeline buffers");
-
-#else
-
-/*
- * Number of buffers we will use.
- * 2 is usually enough for good buffering pipeline
- */
-#define fsg_num_buffers	CONFIG_USB_GADGET_STORAGE_NUM_BUFFERS
-
-#endif /* CONFIG_USB_GADGET_DEBUG_FILES */
-
-/* check if fsg_num_buffers is within a valid range */
-static inline int fsg_num_buffers_validate(void)
-{
-	if (fsg_num_buffers >= 2 && fsg_num_buffers <= 4)
-		return 0;
-	pr_err("fsg_num_buffers %u is out of range (%d to %d)\n",
-	       fsg_num_buffers, 2 ,4);
-	return -EINVAL;
-}
-
-/* Default size of buffer length. */
-#define FSG_BUFLEN	((u32)16384)
-
-/* Maximal number of LUNs supported in mass storage function */
-#define FSG_MAX_LUNS	8
-
-enum fsg_buffer_state {
-	BUF_STATE_EMPTY = 0,
-	BUF_STATE_FULL,
-	BUF_STATE_BUSY
-};
-
-struct fsg_buffhd {
-	void				*buf;
-	enum fsg_buffer_state		state;
-	struct fsg_buffhd		*next;
-
-	/*
-	 * The NetChip 2280 is faster, and handles some protocol faults
-	 * better, if we don't submit any short bulk-out read requests.
-	 * So we will record the intended request length here.
-	 */
-	unsigned int			bulk_out_intended_length;
-
-	struct usb_request		*inreq;
-	int				inreq_busy;
-	struct usb_request		*outreq;
-	int				outreq_busy;
-};
-
-enum fsg_state {
-	/* This one isn't used anywhere */
-	FSG_STATE_COMMAND_PHASE = -10,
-	FSG_STATE_DATA_PHASE,
-	FSG_STATE_STATUS_PHASE,
-
-	FSG_STATE_IDLE = 0,
-	FSG_STATE_ABORT_BULK_OUT,
-	FSG_STATE_RESET,
-	FSG_STATE_INTERFACE_CHANGE,
-	FSG_STATE_CONFIG_CHANGE,
-	FSG_STATE_DISCONNECT,
-	FSG_STATE_EXIT,
-	FSG_STATE_TERMINATED
-};
-
-enum data_direction {
-	DATA_DIR_UNKNOWN = 0,
-	DATA_DIR_FROM_HOST,
-	DATA_DIR_TO_HOST,
-	DATA_DIR_NONE
-};
-
-
-/*-------------------------------------------------------------------------*/
-
-
-static inline u32 get_unaligned_be24(u8 *buf)
-{
-	return 0xffffff & (u32) get_unaligned_be32(buf - 1);
-}
-
-
-/*-------------------------------------------------------------------------*/
-
-
-enum {
-	FSG_STRING_INTERFACE
-};
-
-=======
 #include "storage_common.h"
->>>>>>> d8ec26d7
 
 /* There is only one interface. */
 
@@ -552,12 +319,7 @@
 /*-------------------------------------------------------------------------*/
 
 
-<<<<<<< HEAD
-static ssize_t ro_show(struct device *dev, struct device_attribute *attr,
-		       char *buf)
-=======
 ssize_t fsg_show_ro(struct fsg_lun *curlun, char *buf)
->>>>>>> d8ec26d7
 {
 	return sprintf(buf, "%d\n", fsg_lun_is_open(curlun)
 				  ? curlun->ro
@@ -565,24 +327,14 @@
 }
 EXPORT_SYMBOL(fsg_show_ro);
 
-<<<<<<< HEAD
-static ssize_t nofua_show(struct device *dev, struct device_attribute *attr,
-			  char *buf)
-=======
 ssize_t fsg_show_nofua(struct fsg_lun *curlun, char *buf)
->>>>>>> d8ec26d7
 {
 	return sprintf(buf, "%u\n", curlun->nofua);
 }
 EXPORT_SYMBOL(fsg_show_nofua);
 
-<<<<<<< HEAD
-static ssize_t file_show(struct device *dev, struct device_attribute *attr,
-			 char *buf)
-=======
 ssize_t fsg_show_file(struct fsg_lun *curlun, struct rw_semaphore *filesem,
 		      char *buf)
->>>>>>> d8ec26d7
 {
 	char		*p;
 	ssize_t		rc;
@@ -613,10 +365,6 @@
 }
 EXPORT_SYMBOL(fsg_show_cdrom);
 
-<<<<<<< HEAD
-static ssize_t ro_store(struct device *dev, struct device_attribute *attr,
-			const char *buf, size_t count)
-=======
 ssize_t fsg_show_removable(struct fsg_lun *curlun, char *buf)
 {
 	return sprintf(buf, "%u\n", curlun->removable);
@@ -642,7 +390,6 @@
 
 ssize_t fsg_store_ro(struct fsg_lun *curlun, struct rw_semaphore *filesem,
 		     const char *buf, size_t count)
->>>>>>> d8ec26d7
 {
 	ssize_t		rc;
 	bool		ro;
@@ -665,12 +412,7 @@
 }
 EXPORT_SYMBOL(fsg_store_ro);
 
-<<<<<<< HEAD
-static ssize_t nofua_store(struct device *dev, struct device_attribute *attr,
-			   const char *buf, size_t count)
-=======
 ssize_t fsg_store_nofua(struct fsg_lun *curlun, const char *buf, size_t count)
->>>>>>> d8ec26d7
 {
 	bool		nofua;
 	int		ret;
@@ -689,13 +431,8 @@
 }
 EXPORT_SYMBOL(fsg_store_nofua);
 
-<<<<<<< HEAD
-static ssize_t file_store(struct device *dev, struct device_attribute *attr,
-			  const char *buf, size_t count)
-=======
 ssize_t fsg_store_file(struct fsg_lun *curlun, struct rw_semaphore *filesem,
 		       const char *buf, size_t count)
->>>>>>> d8ec26d7
 {
 	int		rc = 0;
 
