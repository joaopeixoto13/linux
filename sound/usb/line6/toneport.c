// SPDX-License-Identifier: GPL-2.0-only
/*
 * Line 6 Linux USB driver
 *
 * Copyright (C) 2004-2010 Markus Grabner (grabner@icg.tugraz.at)
 *                         Emil Myhrman (emil.myhrman@gmail.com)
 */

#include <linux/wait.h>
#include <linux/usb.h>
#include <linux/slab.h>
#include <linux/module.h>
#include <linux/leds.h>
#include <sound/core.h>
#include <sound/control.h>

#include "capture.h"
#include "driver.h"
#include "playback.h"

enum line6_device_type {
	LINE6_GUITARPORT,
	LINE6_PODSTUDIO_GX,
	LINE6_PODSTUDIO_UX1,
	LINE6_PODSTUDIO_UX2,
	LINE6_TONEPORT_GX,
	LINE6_TONEPORT_UX1,
	LINE6_TONEPORT_UX2,
};

struct usb_line6_toneport;

struct toneport_led {
	struct led_classdev dev;
	char name[64];
	struct usb_line6_toneport *toneport;
	bool registered;
};

struct usb_line6_toneport {
	/* Generic Line 6 USB data */
	struct usb_line6 line6;

	/* Source selector */
	int source;

	/* Serial number of device */
	u32 serial_number;

	/* Firmware version (x 100) */
	u8 firmware_version;

	/* Device type */
	enum line6_device_type type;

	/* LED instances */
	struct toneport_led leds[2];
};

static int toneport_send_cmd(struct usb_device *usbdev, int cmd1, int cmd2);

#define TONEPORT_PCM_DELAY 1

static struct snd_ratden toneport_ratden = {
	.num_min = 44100,
	.num_max = 44100,
	.num_step = 1,
	.den = 1
};

static struct line6_pcm_properties toneport_pcm_properties = {
	.playback_hw = {
				  .info = (SNDRV_PCM_INFO_MMAP |
					   SNDRV_PCM_INFO_INTERLEAVED |
					   SNDRV_PCM_INFO_BLOCK_TRANSFER |
					   SNDRV_PCM_INFO_MMAP_VALID |
					   SNDRV_PCM_INFO_PAUSE |
					   SNDRV_PCM_INFO_SYNC_START),
				  .formats = SNDRV_PCM_FMTBIT_S16_LE,
				  .rates = SNDRV_PCM_RATE_KNOT,
				  .rate_min = 44100,
				  .rate_max = 44100,
				  .channels_min = 2,
				  .channels_max = 2,
				  .buffer_bytes_max = 60000,
				  .period_bytes_min = 64,
				  .period_bytes_max = 8192,
				  .periods_min = 1,
				  .periods_max = 1024},
	.capture_hw = {
				 .info = (SNDRV_PCM_INFO_MMAP |
					  SNDRV_PCM_INFO_INTERLEAVED |
					  SNDRV_PCM_INFO_BLOCK_TRANSFER |
					  SNDRV_PCM_INFO_MMAP_VALID |
					  SNDRV_PCM_INFO_SYNC_START),
				 .formats = SNDRV_PCM_FMTBIT_S16_LE,
				 .rates = SNDRV_PCM_RATE_KNOT,
				 .rate_min = 44100,
				 .rate_max = 44100,
				 .channels_min = 2,
				 .channels_max = 2,
				 .buffer_bytes_max = 60000,
				 .period_bytes_min = 64,
				 .period_bytes_max = 8192,
				 .periods_min = 1,
				 .periods_max = 1024},
	.rates = {
			    .nrats = 1,
			    .rats = &toneport_ratden},
	.bytes_per_channel = 2
};

static const struct {
	const char *name;
	int code;
} toneport_source_info[] = {
	{"Microphone", 0x0a01},
	{"Line", 0x0801},
	{"Instrument", 0x0b01},
	{"Inst & Mic", 0x0901}
};

static int toneport_send_cmd(struct usb_device *usbdev, int cmd1, int cmd2)
{
	int ret;

	ret = usb_control_msg(usbdev, usb_sndctrlpipe(usbdev, 0), 0x67,
			      USB_TYPE_VENDOR | USB_RECIP_DEVICE | USB_DIR_OUT,
			      cmd1, cmd2, NULL, 0, LINE6_TIMEOUT * HZ);

	if (ret < 0) {
		dev_err(&usbdev->dev, "send failed (error %d)\n", ret);
		return ret;
	}

	return 0;
}

/* monitor info callback */
static int snd_toneport_monitor_info(struct snd_kcontrol *kcontrol,
				     struct snd_ctl_elem_info *uinfo)
{
	uinfo->type = SNDRV_CTL_ELEM_TYPE_INTEGER;
	uinfo->count = 1;
	uinfo->value.integer.min = 0;
	uinfo->value.integer.max = 256;
	return 0;
}

/* monitor get callback */
static int snd_toneport_monitor_get(struct snd_kcontrol *kcontrol,
				    struct snd_ctl_elem_value *ucontrol)
{
	struct snd_line6_pcm *line6pcm = snd_kcontrol_chip(kcontrol);

	ucontrol->value.integer.value[0] = line6pcm->volume_monitor;
	return 0;
}

/* monitor put callback */
static int snd_toneport_monitor_put(struct snd_kcontrol *kcontrol,
				    struct snd_ctl_elem_value *ucontrol)
{
	struct snd_line6_pcm *line6pcm = snd_kcontrol_chip(kcontrol);
	int err;

	if (ucontrol->value.integer.value[0] == line6pcm->volume_monitor)
		return 0;

	line6pcm->volume_monitor = ucontrol->value.integer.value[0];

	if (line6pcm->volume_monitor > 0) {
		err = line6_pcm_acquire(line6pcm, LINE6_STREAM_MONITOR, true);
		if (err < 0) {
			line6pcm->volume_monitor = 0;
			line6_pcm_release(line6pcm, LINE6_STREAM_MONITOR);
			return err;
		}
	} else {
		line6_pcm_release(line6pcm, LINE6_STREAM_MONITOR);
	}

	return 1;
}

/* source info callback */
static int snd_toneport_source_info(struct snd_kcontrol *kcontrol,
				    struct snd_ctl_elem_info *uinfo)
{
	const int size = ARRAY_SIZE(toneport_source_info);

	uinfo->type = SNDRV_CTL_ELEM_TYPE_ENUMERATED;
	uinfo->count = 1;
	uinfo->value.enumerated.items = size;

	if (uinfo->value.enumerated.item >= size)
		uinfo->value.enumerated.item = size - 1;

	strcpy(uinfo->value.enumerated.name,
	       toneport_source_info[uinfo->value.enumerated.item].name);

	return 0;
}

/* source get callback */
static int snd_toneport_source_get(struct snd_kcontrol *kcontrol,
				   struct snd_ctl_elem_value *ucontrol)
{
	struct snd_line6_pcm *line6pcm = snd_kcontrol_chip(kcontrol);
	struct usb_line6_toneport *toneport =
	    (struct usb_line6_toneport *)line6pcm->line6;
	ucontrol->value.enumerated.item[0] = toneport->source;
	return 0;
}

/* source put callback */
static int snd_toneport_source_put(struct snd_kcontrol *kcontrol,
				   struct snd_ctl_elem_value *ucontrol)
{
	struct snd_line6_pcm *line6pcm = snd_kcontrol_chip(kcontrol);
	struct usb_line6_toneport *toneport =
	    (struct usb_line6_toneport *)line6pcm->line6;
	unsigned int source;

	source = ucontrol->value.enumerated.item[0];
	if (source >= ARRAY_SIZE(toneport_source_info))
		return -EINVAL;
	if (source == toneport->source)
		return 0;

	toneport->source = source;
	toneport_send_cmd(toneport->line6.usbdev,
			  toneport_source_info[source].code, 0x0000);
	return 1;
}

static void toneport_startup(struct usb_line6 *line6)
{
	line6_pcm_acquire(line6->line6pcm, LINE6_STREAM_MONITOR, true);
}

/* control definition */
static const struct snd_kcontrol_new toneport_control_monitor = {
	.iface = SNDRV_CTL_ELEM_IFACE_MIXER,
	.name = "Monitor Playback Volume",
	.index = 0,
	.access = SNDRV_CTL_ELEM_ACCESS_READWRITE,
	.info = snd_toneport_monitor_info,
	.get = snd_toneport_monitor_get,
	.put = snd_toneport_monitor_put
};

/* source selector definition */
static const struct snd_kcontrol_new toneport_control_source = {
	.iface = SNDRV_CTL_ELEM_IFACE_MIXER,
	.name = "PCM Capture Source",
	.index = 0,
	.access = SNDRV_CTL_ELEM_ACCESS_READWRITE,
	.info = snd_toneport_source_info,
	.get = snd_toneport_source_get,
	.put = snd_toneport_source_put
};

/*
	For the led on Guitarport.
	Brightness goes from 0x00 to 0x26. Set a value above this to have led
	blink.
	(void cmd_0x02(byte red, byte green)
*/

static bool toneport_has_led(struct usb_line6_toneport *toneport)
{
	switch (toneport->type) {
	case LINE6_GUITARPORT:
	case LINE6_TONEPORT_GX:
	/* add your device here if you are missing support for the LEDs */
		return true;

	default:
		return false;
	}
}

static const char * const toneport_led_colors[2] = { "red", "green" };
static const int toneport_led_init_vals[2] = { 0x00, 0x26 };

static void toneport_update_led(struct usb_line6_toneport *toneport)
{
	toneport_send_cmd(toneport->line6.usbdev,
			  (toneport->leds[0].dev.brightness << 8) | 0x0002,
			  toneport->leds[1].dev.brightness);
}

static void toneport_led_brightness_set(struct led_classdev *led_cdev,
					enum led_brightness brightness)
{
	struct toneport_led *leds =
		container_of(led_cdev, struct toneport_led, dev);
	toneport_update_led(leds->toneport);
}

static int toneport_init_leds(struct usb_line6_toneport *toneport)
{
	struct device *dev = &toneport->line6.usbdev->dev;
	int i, err;

	for (i = 0; i < 2; i++) {
		struct toneport_led *led = &toneport->leds[i];
		struct led_classdev *leddev = &led->dev;

		led->toneport = toneport;
		snprintf(led->name, sizeof(led->name), "%s::%s",
			 dev_name(dev), toneport_led_colors[i]);
		leddev->name = led->name;
		leddev->brightness = toneport_led_init_vals[i];
		leddev->max_brightness = 0x26;
		leddev->brightness_set = toneport_led_brightness_set;
		err = led_classdev_register(dev, leddev);
		if (err)
			return err;
		led->registered = true;
	}

	return 0;
}

static void toneport_remove_leds(struct usb_line6_toneport *toneport)
{
	struct toneport_led *led;
	int i;

	for (i = 0; i < 2; i++) {
		led = &toneport->leds[i];
		if (!led->registered)
			break;
		led_classdev_unregister(&led->dev);
		led->registered = false;
	}
}

static bool toneport_has_source_select(struct usb_line6_toneport *toneport)
{
	switch (toneport->type) {
	case LINE6_TONEPORT_UX1:
	case LINE6_TONEPORT_UX2:
	case LINE6_PODSTUDIO_UX1:
	case LINE6_PODSTUDIO_UX2:
		return true;

	default:
		return false;
	}
}

/*
	Setup Toneport device.
*/
static int toneport_setup(struct usb_line6_toneport *toneport)
{
	u32 *ticks;
	struct usb_line6 *line6 = &toneport->line6;
	struct usb_device *usbdev = line6->usbdev;

	ticks = kmalloc(sizeof(*ticks), GFP_KERNEL);
	if (!ticks)
		return -ENOMEM;

	/* sync time on device with host: */
	/* note: 32-bit timestamps overflow in year 2106 */
	*ticks = (u32)ktime_get_real_seconds();
	line6_write_data(line6, 0x80c6, ticks, 4);
	kfree(ticks);

	/* enable device: */
	toneport_send_cmd(usbdev, 0x0301, 0x0000);

	/* initialize source select: */
	if (toneport_has_source_select(toneport))
		toneport_send_cmd(usbdev,
				  toneport_source_info[toneport->source].code,
				  0x0000);

	if (toneport_has_led(toneport))
		toneport_update_led(toneport);

<<<<<<< HEAD
	mod_timer(&toneport->timer, jiffies + TONEPORT_PCM_DELAY * HZ);
=======
	schedule_delayed_work(&toneport->line6.startup_work,
			      msecs_to_jiffies(TONEPORT_PCM_DELAY * 1000));
>>>>>>> 0ecfebd2
	return 0;
}

/*
	Toneport device disconnected.
*/
static void line6_toneport_disconnect(struct usb_line6 *line6)
{
	struct usb_line6_toneport *toneport =
		(struct usb_line6_toneport *)line6;

	if (toneport_has_led(toneport))
		toneport_remove_leds(toneport);
}


/*
	 Try to init Toneport device.
*/
static int toneport_init(struct usb_line6 *line6,
			 const struct usb_device_id *id)
{
	int err;
	struct usb_line6_toneport *toneport =  (struct usb_line6_toneport *) line6;

	toneport->type = id->driver_info;

	line6->disconnect = line6_toneport_disconnect;
	line6->startup = toneport_startup;

	/* initialize PCM subsystem: */
	err = line6_init_pcm(line6, &toneport_pcm_properties);
	if (err < 0)
		return err;

	/* register monitor control: */
	err = snd_ctl_add(line6->card,
			  snd_ctl_new1(&toneport_control_monitor,
				       line6->line6pcm));
	if (err < 0)
		return err;

	/* register source select control: */
	if (toneport_has_source_select(toneport)) {
		err =
		    snd_ctl_add(line6->card,
				snd_ctl_new1(&toneport_control_source,
					     line6->line6pcm));
		if (err < 0)
			return err;
	}

	line6_read_serial_number(line6, &toneport->serial_number);
	line6_read_data(line6, 0x80c2, &toneport->firmware_version, 1);

	if (toneport_has_led(toneport)) {
		err = toneport_init_leds(toneport);
		if (err < 0)
			return err;
	}

	err = toneport_setup(toneport);
	if (err)
		return err;

	/* register audio system: */
	return snd_card_register(line6->card);
}

#ifdef CONFIG_PM
/*
	Resume Toneport device after reset.
*/
static int toneport_reset_resume(struct usb_interface *interface)
{
	int err;

	err = toneport_setup(usb_get_intfdata(interface));
	if (err)
		return err;
	return line6_resume(interface);
}
#endif

#define LINE6_DEVICE(prod) USB_DEVICE(0x0e41, prod)
#define LINE6_IF_NUM(prod, n) USB_DEVICE_INTERFACE_NUMBER(0x0e41, prod, n)

/* table of devices that work with this driver */
static const struct usb_device_id toneport_id_table[] = {
	{ LINE6_DEVICE(0x4750),    .driver_info = LINE6_GUITARPORT },
	{ LINE6_DEVICE(0x4153),    .driver_info = LINE6_PODSTUDIO_GX },
	{ LINE6_DEVICE(0x4150),    .driver_info = LINE6_PODSTUDIO_UX1 },
	{ LINE6_IF_NUM(0x4151, 0), .driver_info = LINE6_PODSTUDIO_UX2 },
	{ LINE6_DEVICE(0x4147),    .driver_info = LINE6_TONEPORT_GX },
	{ LINE6_DEVICE(0x4141),    .driver_info = LINE6_TONEPORT_UX1 },
	{ LINE6_IF_NUM(0x4142, 0), .driver_info = LINE6_TONEPORT_UX2 },
	{}
};

MODULE_DEVICE_TABLE(usb, toneport_id_table);

static const struct line6_properties toneport_properties_table[] = {
	[LINE6_GUITARPORT] = {
		.id = "GuitarPort",
		.name = "GuitarPort",
		.capabilities	= LINE6_CAP_PCM,
		.altsetting = 2,  /* 1..4 seem to be ok */
		/* no control channel */
		.ep_audio_r = 0x82,
		.ep_audio_w = 0x01,
	},
	[LINE6_PODSTUDIO_GX] = {
		.id = "PODStudioGX",
		.name = "POD Studio GX",
		.capabilities	= LINE6_CAP_PCM,
		.altsetting = 2,  /* 1..4 seem to be ok */
		/* no control channel */
		.ep_audio_r = 0x82,
		.ep_audio_w = 0x01,
	},
	[LINE6_PODSTUDIO_UX1] = {
		.id = "PODStudioUX1",
		.name = "POD Studio UX1",
		.capabilities	= LINE6_CAP_PCM,
		.altsetting = 2,  /* 1..4 seem to be ok */
		/* no control channel */
		.ep_audio_r = 0x82,
		.ep_audio_w = 0x01,
	},
	[LINE6_PODSTUDIO_UX2] = {
		.id = "PODStudioUX2",
		.name = "POD Studio UX2",
		.capabilities	= LINE6_CAP_PCM,
		.altsetting = 2,  /* defaults to 44.1kHz, 16-bit */
		/* no control channel */
		.ep_audio_r = 0x82,
		.ep_audio_w = 0x01,
	},
	[LINE6_TONEPORT_GX] = {
		.id = "TonePortGX",
		.name = "TonePort GX",
		.capabilities	= LINE6_CAP_PCM,
		.altsetting = 2,  /* 1..4 seem to be ok */
		/* no control channel */
		.ep_audio_r = 0x82,
		.ep_audio_w = 0x01,
	},
	[LINE6_TONEPORT_UX1] = {
		.id = "TonePortUX1",
		.name = "TonePort UX1",
		.capabilities	= LINE6_CAP_PCM,
		.altsetting = 2,  /* 1..4 seem to be ok */
		/* no control channel */
		.ep_audio_r = 0x82,
		.ep_audio_w = 0x01,
	},
	[LINE6_TONEPORT_UX2] = {
		.id = "TonePortUX2",
		.name = "TonePort UX2",
		.capabilities	= LINE6_CAP_PCM,
		.altsetting = 2,  /* defaults to 44.1kHz, 16-bit */
		/* no control channel */
		.ep_audio_r = 0x82,
		.ep_audio_w = 0x01,
	},
};

/*
	Probe USB device.
*/
static int toneport_probe(struct usb_interface *interface,
			  const struct usb_device_id *id)
{
	return line6_probe(interface, id, "Line6-TonePort",
			   &toneport_properties_table[id->driver_info],
			   toneport_init, sizeof(struct usb_line6_toneport));
}

static struct usb_driver toneport_driver = {
	.name = KBUILD_MODNAME,
	.probe = toneport_probe,
	.disconnect = line6_disconnect,
#ifdef CONFIG_PM
	.suspend = line6_suspend,
	.resume = line6_resume,
	.reset_resume = toneport_reset_resume,
#endif
	.id_table = toneport_id_table,
};

module_usb_driver(toneport_driver);

MODULE_DESCRIPTION("TonePort USB driver");
MODULE_LICENSE("GPL");<|MERGE_RESOLUTION|>--- conflicted
+++ resolved
@@ -383,12 +383,8 @@
 	if (toneport_has_led(toneport))
 		toneport_update_led(toneport);
 
-<<<<<<< HEAD
-	mod_timer(&toneport->timer, jiffies + TONEPORT_PCM_DELAY * HZ);
-=======
 	schedule_delayed_work(&toneport->line6.startup_work,
 			      msecs_to_jiffies(TONEPORT_PCM_DELAY * 1000));
->>>>>>> 0ecfebd2
 	return 0;
 }
 
