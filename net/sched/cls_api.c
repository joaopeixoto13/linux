--- conflicted
+++ resolved
@@ -651,10 +651,7 @@
 			       &block->flow_block, tcf_block_shared(block),
 			       &extack);
 	down_write(&block->cb_lock);
-<<<<<<< HEAD
-=======
 	list_del(&block_cb->driver_list);
->>>>>>> 84569f32
 	list_move(&block_cb->list, &bo.cb_list);
 	up_write(&block->cb_lock);
 	rtnl_lock();
@@ -679,18 +676,6 @@
 			       &block->flow_block, tcf_block_shared(block),
 			       extack);
 
-<<<<<<< HEAD
-	if (dev->netdev_ops->ndo_setup_tc)
-		err = dev->netdev_ops->ndo_setup_tc(dev, TC_SETUP_BLOCK, &bo);
-	else
-		err = flow_indr_dev_setup_offload(dev, TC_SETUP_BLOCK, block,
-						  &bo, tc_block_indr_cleanup);
-
-	if (err < 0) {
-		if (err != -EOPNOTSUPP)
-			NL_SET_ERR_MSG(extack, "Driver ndo_setup_tc failed");
-		return err;
-=======
 	if (dev->netdev_ops->ndo_setup_tc) {
 		int err;
 
@@ -702,7 +687,6 @@
 		}
 
 		return tcf_block_setup(block, &bo);
->>>>>>> 84569f32
 	}
 
 	flow_indr_dev_setup_offload(dev, TC_SETUP_BLOCK, block, &bo,
